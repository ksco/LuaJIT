/*
** ARM IR assembler (SSA IR -> machine code).
** Copyright (C) 2005-2017 Mike Pall. See Copyright Notice in luajit.h
*/

/* -- Register allocator extensions --------------------------------------- */

/* Allocate a register with a hint. */
static Reg ra_hintalloc(ASMState *as, IRRef ref, Reg hint, RegSet allow)
{
  Reg r = IR(ref)->r;
  if (ra_noreg(r)) {
    if (!ra_hashint(r) && !iscrossref(as, ref))
      ra_sethint(IR(ref)->r, hint);  /* Propagate register hint. */
    r = ra_allocref(as, ref, allow);
  }
  ra_noweak(as, r);
  return r;
}

/* Allocate a scratch register pair. */
static Reg ra_scratchpair(ASMState *as, RegSet allow)
{
  RegSet pick1 = as->freeset & allow;
  RegSet pick2 = pick1 & (pick1 >> 1) & RSET_GPREVEN;
  Reg r;
  if (pick2) {
    r = rset_picktop(pick2);
  } else {
    RegSet pick = pick1 & (allow >> 1) & RSET_GPREVEN;
    if (pick) {
      r = rset_picktop(pick);
      ra_restore(as, regcost_ref(as->cost[r+1]));
    } else {
      pick = pick1 & (allow << 1) & RSET_GPRODD;
      if (pick) {
	r = ra_restore(as, regcost_ref(as->cost[rset_picktop(pick)-1]));
      } else {
	r = ra_evict(as, allow & (allow >> 1) & RSET_GPREVEN);
	ra_restore(as, regcost_ref(as->cost[r+1]));
      }
    }
  }
  lua_assert(rset_test(RSET_GPREVEN, r));
  ra_modified(as, r);
  ra_modified(as, r+1);
  RA_DBGX((as, "scratchpair    $r $r", r, r+1));
  return r;
}

#if !LJ_SOFTFP
/* Allocate two source registers for three-operand instructions. */
static Reg ra_alloc2(ASMState *as, IRIns *ir, RegSet allow)
{
  IRIns *irl = IR(ir->op1), *irr = IR(ir->op2);
  Reg left = irl->r, right = irr->r;
  if (ra_hasreg(left)) {
    ra_noweak(as, left);
    if (ra_noreg(right))
      right = ra_allocref(as, ir->op2, rset_exclude(allow, left));
    else
      ra_noweak(as, right);
  } else if (ra_hasreg(right)) {
    ra_noweak(as, right);
    left = ra_allocref(as, ir->op1, rset_exclude(allow, right));
  } else if (ra_hashint(right)) {
    right = ra_allocref(as, ir->op2, allow);
    left = ra_alloc1(as, ir->op1, rset_exclude(allow, right));
  } else {
    left = ra_allocref(as, ir->op1, allow);
    right = ra_alloc1(as, ir->op2, rset_exclude(allow, left));
  }
  return left | (right << 8);
}
#endif

/* -- Guard handling ------------------------------------------------------ */

/* Generate an exit stub group at the bottom of the reserved MCode memory. */
static MCode *asm_exitstub_gen(ASMState *as, ExitNo group)
{
  MCode *mxp = as->mcbot;
  int i;
  if (mxp + 4*4+4*EXITSTUBS_PER_GROUP >= as->mctop)
    asm_mclimit(as);
  /* str lr, [sp]; bl ->vm_exit_handler; .long DISPATCH_address, group. */
  *mxp++ = ARMI_STR|ARMI_LS_P|ARMI_LS_U|ARMF_D(RID_LR)|ARMF_N(RID_SP);
  *mxp = ARMI_BL|((((MCode *)(void *)lj_vm_exit_handler-mxp)-2)&0x00ffffffu);
  mxp++;
  *mxp++ = (MCode)i32ptr(J2GG(as->J)->dispatch);  /* DISPATCH address */
  *mxp++ = group*EXITSTUBS_PER_GROUP;
  for (i = 0; i < EXITSTUBS_PER_GROUP; i++)
    *mxp++ = ARMI_B|((-6-i)&0x00ffffffu);
  lj_mcode_sync(as->mcbot, mxp);
  lj_mcode_commitbot(as->J, mxp);
  as->mcbot = mxp;
  as->mclim = as->mcbot + MCLIM_REDZONE;
  return mxp - EXITSTUBS_PER_GROUP;
}

/* Setup all needed exit stubs. */
static void asm_exitstub_setup(ASMState *as, ExitNo nexits)
{
  ExitNo i;
  if (nexits >= EXITSTUBS_PER_GROUP*LJ_MAX_EXITSTUBGR)
    lj_trace_err(as->J, LJ_TRERR_SNAPOV);
  for (i = 0; i < (nexits+EXITSTUBS_PER_GROUP-1)/EXITSTUBS_PER_GROUP; i++)
    if (as->J->exitstubgroup[i] == NULL)
      as->J->exitstubgroup[i] = asm_exitstub_gen(as, i);
}

/* Emit conditional branch to exit for guard. */
static void asm_guardcc(ASMState *as, ARMCC cc)
{
  MCode *target = exitstub_addr(as->J, as->snapno);
  MCode *p = as->mcp;
  if (LJ_UNLIKELY(p == as->invmcp)) {
    as->loopinv = 1;
    *p = ARMI_BL | ((target-p-2) & 0x00ffffffu);
    emit_branch(as, ARMF_CC(ARMI_B, cc^1), p+1);
    return;
  }
  emit_branch(as, ARMF_CC(ARMI_BL, cc), target);
}

/* -- Operand fusion ------------------------------------------------------ */

/* Limit linear search to this distance. Avoids O(n^2) behavior. */
#define CONFLICT_SEARCH_LIM	31

/* Check if there's no conflicting instruction between curins and ref. */
static int noconflict(ASMState *as, IRRef ref, IROp conflict)
{
  IRIns *ir = as->ir;
  IRRef i = as->curins;
  if (i > ref + CONFLICT_SEARCH_LIM)
    return 0;  /* Give up, ref is too far away. */
  while (--i > ref)
    if (ir[i].o == conflict)
      return 0;  /* Conflict found. */
  return 1;  /* Ok, no conflict. */
}

/* Fuse the array base of colocated arrays. */
static int32_t asm_fuseabase(ASMState *as, IRRef ref)
{
  IRIns *ir = IR(ref);
  if (ir->o == IR_TNEW && ir->op1 <= LJ_MAX_COLOSIZE &&
      !neverfuse(as) && noconflict(as, ref, IR_NEWREF))
    return (int32_t)sizeof(GCtab);
  return 0;
}

/* Fuse array/hash/upvalue reference into register+offset operand. */
static Reg asm_fuseahuref(ASMState *as, IRRef ref, int32_t *ofsp, RegSet allow,
			  int lim)
{
  IRIns *ir = IR(ref);
  if (ra_noreg(ir->r)) {
    if (ir->o == IR_AREF) {
      if (mayfuse(as, ref)) {
	if (irref_isk(ir->op2)) {
	  IRRef tab = IR(ir->op1)->op1;
	  int32_t ofs = asm_fuseabase(as, tab);
	  IRRef refa = ofs ? tab : ir->op1;
	  ofs += 8*IR(ir->op2)->i;
	  if (ofs > -lim && ofs < lim) {
	    *ofsp = ofs;
	    return ra_alloc1(as, refa, allow);
	  }
	}
      }
    } else if (ir->o == IR_HREFK) {
      if (mayfuse(as, ref)) {
	int32_t ofs = (int32_t)(IR(ir->op2)->op2 * sizeof(Node));
	if (ofs < lim) {
	  *ofsp = ofs;
	  return ra_alloc1(as, ir->op1, allow);
	}
      }
    } else if (ir->o == IR_UREFC) {
      if (irref_isk(ir->op1)) {
	GCfunc *fn = ir_kfunc(IR(ir->op1));
	int32_t ofs = i32ptr(&gcref(fn->l.uvptr[(ir->op2 >> 8)])->uv.tv);
	*ofsp = (ofs & 255);  /* Mask out less bits to allow LDRD. */
	return ra_allock(as, (ofs & ~255), allow);
      }
    }
  }
  *ofsp = 0;
  return ra_alloc1(as, ref, allow);
}

/* Fuse m operand into arithmetic/logic instructions. */
static uint32_t asm_fuseopm(ASMState *as, ARMIns ai, IRRef ref, RegSet allow)
{
  IRIns *ir = IR(ref);
  if (ra_hasreg(ir->r)) {
    ra_noweak(as, ir->r);
    return ARMF_M(ir->r);
  } else if (irref_isk(ref)) {
    uint32_t k = emit_isk12(ai, ir->i);
    if (k)
      return k;
  } else if (mayfuse(as, ref)) {
    if (ir->o >= IR_BSHL && ir->o <= IR_BROR) {
      Reg m = ra_alloc1(as, ir->op1, allow);
      ARMShift sh = ir->o == IR_BSHL ? ARMSH_LSL :
		    ir->o == IR_BSHR ? ARMSH_LSR :
		    ir->o == IR_BSAR ? ARMSH_ASR : ARMSH_ROR;
      if (irref_isk(ir->op2)) {
	return m | ARMF_SH(sh, (IR(ir->op2)->i & 31));
      } else {
	Reg s = ra_alloc1(as, ir->op2, rset_exclude(allow, m));
	return m | ARMF_RSH(sh, s);
      }
    } else if (ir->o == IR_ADD && ir->op1 == ir->op2) {
      Reg m = ra_alloc1(as, ir->op1, allow);
      return m | ARMF_SH(ARMSH_LSL, 1);
    }
  }
  return ra_allocref(as, ref, allow);
}

/* Fuse shifts into loads/stores. Only bother with BSHL 2 => lsl #2. */
static IRRef asm_fuselsl2(ASMState *as, IRRef ref)
{
  IRIns *ir = IR(ref);
  if (ra_noreg(ir->r) && mayfuse(as, ref) && ir->o == IR_BSHL &&
      irref_isk(ir->op2) && IR(ir->op2)->i == 2)
    return ir->op1;
  return 0;  /* No fusion. */
}

/* Fuse XLOAD/XSTORE reference into load/store operand. */
static void asm_fusexref(ASMState *as, ARMIns ai, Reg rd, IRRef ref,
			 RegSet allow, int32_t ofs)
{
  IRIns *ir = IR(ref);
  Reg base;
  if (ra_noreg(ir->r) && canfuse(as, ir)) {
    int32_t lim = (!LJ_SOFTFP && (ai & 0x08000000)) ? 1024 :
		   (ai & 0x04000000) ? 4096 : 256;
    if (ir->o == IR_ADD) {
      int32_t ofs2;
      if (irref_isk(ir->op2) &&
	  (ofs2 = ofs + IR(ir->op2)->i) > -lim && ofs2 < lim &&
	  (!(!LJ_SOFTFP && (ai & 0x08000000)) || !(ofs2 & 3))) {
	ofs = ofs2;
	ref = ir->op1;
      } else if (ofs == 0 && !(!LJ_SOFTFP && (ai & 0x08000000))) {
	IRRef lref = ir->op1, rref = ir->op2;
	Reg rn, rm;
	if ((ai & 0x04000000)) {
	  IRRef sref = asm_fuselsl2(as, rref);
	  if (sref) {
	    rref = sref;
	    ai |= ARMF_SH(ARMSH_LSL, 2);
	  } else if ((sref = asm_fuselsl2(as, lref)) != 0) {
	    lref = rref;
	    rref = sref;
	    ai |= ARMF_SH(ARMSH_LSL, 2);
	  }
	}
	rn = ra_alloc1(as, lref, allow);
	rm = ra_alloc1(as, rref, rset_exclude(allow, rn));
	if ((ai & 0x04000000)) ai |= ARMI_LS_R;
	emit_dnm(as, ai|ARMI_LS_P|ARMI_LS_U, rd, rn, rm);
	return;
      }
    } else if (ir->o == IR_STRREF && !(!LJ_SOFTFP && (ai & 0x08000000))) {
      lua_assert(ofs == 0);
      ofs = (int32_t)sizeof(GCstr);
      if (irref_isk(ir->op2)) {
	ofs += IR(ir->op2)->i;
	ref = ir->op1;
      } else if (irref_isk(ir->op1)) {
	ofs += IR(ir->op1)->i;
	ref = ir->op2;
      } else {
	/* NYI: Fuse ADD with constant. */
	Reg rn = ra_alloc1(as, ir->op1, allow);
	uint32_t m = asm_fuseopm(as, 0, ir->op2, rset_exclude(allow, rn));
	if ((ai & 0x04000000))
	  emit_lso(as, ai, rd, rd, ofs);
	else
	  emit_lsox(as, ai, rd, rd, ofs);
	emit_dn(as, ARMI_ADD^m, rd, rn);
	return;
      }
      if (ofs <= -lim || ofs >= lim) {
	Reg rn = ra_alloc1(as, ref, allow);
	Reg rm = ra_allock(as, ofs, rset_exclude(allow, rn));
	if ((ai & 0x04000000)) ai |= ARMI_LS_R;
	emit_dnm(as, ai|ARMI_LS_P|ARMI_LS_U, rd, rn, rm);
	return;
      }
    }
  }
  base = ra_alloc1(as, ref, allow);
#if !LJ_SOFTFP
  if ((ai & 0x08000000))
    emit_vlso(as, ai, rd, base, ofs);
  else
#endif
  if ((ai & 0x04000000))
    emit_lso(as, ai, rd, base, ofs);
  else
    emit_lsox(as, ai, rd, base, ofs);
}

#if !LJ_SOFTFP
/* Fuse to multiply-add/sub instruction. */
static int asm_fusemadd(ASMState *as, IRIns *ir, ARMIns ai, ARMIns air)
{
  IRRef lref = ir->op1, rref = ir->op2;
  IRIns *irm;
  if (lref != rref &&
      ((mayfuse(as, lref) && (irm = IR(lref), irm->o == IR_MUL) &&
	ra_noreg(irm->r)) ||
       (mayfuse(as, rref) && (irm = IR(rref), irm->o == IR_MUL) &&
	(rref = lref, ai = air, ra_noreg(irm->r))))) {
    Reg dest = ra_dest(as, ir, RSET_FPR);
    Reg add = ra_hintalloc(as, rref, dest, RSET_FPR);
    Reg right, left = ra_alloc2(as, irm,
			rset_exclude(rset_exclude(RSET_FPR, dest), add));
    right = (left >> 8); left &= 255;
    emit_dnm(as, ai, (dest & 15), (left & 15), (right & 15));
    if (dest != add) emit_dm(as, ARMI_VMOV_D, (dest & 15), (add & 15));
    return 1;
  }
  return 0;
}
#endif

/* -- Calls --------------------------------------------------------------- */

/* Generate a call to a C function. */
static void asm_gencall(ASMState *as, const CCallInfo *ci, IRRef *args)
{
  uint32_t n, nargs = CCI_XNARGS(ci);
  int32_t ofs = 0;
#if LJ_SOFTFP
  Reg gpr = REGARG_FIRSTGPR;
#else
  Reg gpr, fpr = REGARG_FIRSTFPR, fprodd = 0;
#endif
  if ((void *)ci->func)
    emit_call(as, (void *)ci->func);
#if !LJ_SOFTFP
  for (gpr = REGARG_FIRSTGPR; gpr <= REGARG_LASTGPR; gpr++)
    as->cost[gpr] = REGCOST(~0u, ASMREF_L);
  gpr = REGARG_FIRSTGPR;
#endif
  for (n = 0; n < nargs; n++) {  /* Setup args. */
    IRRef ref = args[n];
    IRIns *ir = IR(ref);
#if !LJ_SOFTFP
    if (ref && irt_isfp(ir->t)) {
      RegSet of = as->freeset;
      Reg src;
      if (!LJ_ABI_SOFTFP && !(ci->flags & CCI_VARARG)) {
	if (irt_isnum(ir->t)) {
	  if (fpr <= REGARG_LASTFPR) {
	    ra_leftov(as, fpr, ref);
	    fpr++;
	    continue;
	  }
	} else if (fprodd) {  /* Ick. */
	  src = ra_alloc1(as, ref, RSET_FPR);
	  emit_dm(as, ARMI_VMOV_S, (fprodd & 15), (src & 15) | 0x00400000);
	  fprodd = 0;
	  continue;
	} else if (fpr <= REGARG_LASTFPR) {
	  ra_leftov(as, fpr, ref);
	  fprodd = fpr++;
	  continue;
	}
	/* Workaround to protect argument GPRs from being used for remat. */
	as->freeset &= ~RSET_RANGE(REGARG_FIRSTGPR, REGARG_LASTGPR+1);
	src = ra_alloc1(as, ref, RSET_FPR);  /* May alloc GPR to remat FPR. */
	as->freeset |= (of & RSET_RANGE(REGARG_FIRSTGPR, REGARG_LASTGPR+1));
	fprodd = 0;
	goto stackfp;
      }
      /* Workaround to protect argument GPRs from being used for remat. */
      as->freeset &= ~RSET_RANGE(REGARG_FIRSTGPR, REGARG_LASTGPR+1);
      src = ra_alloc1(as, ref, RSET_FPR);  /* May alloc GPR to remat FPR. */
      as->freeset |= (of & RSET_RANGE(REGARG_FIRSTGPR, REGARG_LASTGPR+1));
      if (irt_isnum(ir->t)) gpr = (gpr+1) & ~1u;
      if (gpr <= REGARG_LASTGPR) {
	lua_assert(rset_test(as->freeset, gpr));  /* Must have been evicted. */
	if (irt_isnum(ir->t)) {
	  lua_assert(rset_test(as->freeset, gpr+1));  /* Ditto. */
	  emit_dnm(as, ARMI_VMOV_RR_D, gpr, gpr+1, (src & 15));
	  gpr += 2;
	} else {
	  emit_dn(as, ARMI_VMOV_R_S, gpr, (src & 15));
	  gpr++;
	}
      } else {
      stackfp:
	if (irt_isnum(ir->t)) ofs = (ofs + 4) & ~4;
	emit_spstore(as, ir, src, ofs);
	ofs += irt_isnum(ir->t) ? 8 : 4;
      }
    } else
#endif
    {
      if (gpr <= REGARG_LASTGPR) {
	lua_assert(rset_test(as->freeset, gpr));  /* Must have been evicted. */
	if (ref) ra_leftov(as, gpr, ref);
	gpr++;
      } else {
	if (ref) {
	  Reg r = ra_alloc1(as, ref, RSET_GPR);
	  emit_spstore(as, ir, r, ofs);
	}
	ofs += 4;
      }
    }
  }
}

/* Setup result reg/sp for call. Evict scratch regs. */
static void asm_setupresult(ASMState *as, IRIns *ir, const CCallInfo *ci)
{
  RegSet drop = RSET_SCRATCH;
  int hiop = ((ir+1)->o == IR_HIOP && !irt_isnil((ir+1)->t));
  if (ra_hasreg(ir->r))
    rset_clear(drop, ir->r);  /* Dest reg handled below. */
  if (hiop && ra_hasreg((ir+1)->r))
    rset_clear(drop, (ir+1)->r);  /* Dest reg handled below. */
  ra_evictset(as, drop);  /* Evictions must be performed first. */
  if (ra_used(ir)) {
    lua_assert(!irt_ispri(ir->t));
    if (!LJ_SOFTFP && irt_isfp(ir->t)) {
      if (LJ_ABI_SOFTFP || (ci->flags & (CCI_CASTU64|CCI_VARARG))) {
	Reg dest = (ra_dest(as, ir, RSET_FPR) & 15);
	if (irt_isnum(ir->t))
	  emit_dnm(as, ARMI_VMOV_D_RR, RID_RETLO, RID_RETHI, dest);
	else
	  emit_dn(as, ARMI_VMOV_S_R, RID_RET, dest);
      } else {
	ra_destreg(as, ir, RID_FPRET);
      }
    } else if (hiop) {
      ra_destpair(as, ir);
    } else {
      ra_destreg(as, ir, RID_RET);
    }
  }
  UNUSED(ci);
}

static void asm_callx(ASMState *as, IRIns *ir)
{
  IRRef args[CCI_NARGS_MAX*2];
  CCallInfo ci;
  IRRef func;
  IRIns *irf;
  ci.flags = asm_callx_flags(as, ir);
  asm_collectargs(as, ir, &ci, args);
  asm_setupresult(as, ir, &ci);
  func = ir->op2; irf = IR(func);
  if (irf->o == IR_CARG) { func = irf->op1; irf = IR(func); }
  if (irref_isk(func)) {  /* Call to constant address. */
    ci.func = (ASMFunction)(void *)(irf->i);
  } else {  /* Need a non-argument register for indirect calls. */
    Reg freg = ra_alloc1(as, func, RSET_RANGE(RID_R4, RID_R12+1));
    emit_m(as, ARMI_BLXr, freg);
    ci.func = (ASMFunction)(void *)0;
  }
  asm_gencall(as, &ci, args);
}

/* -- Returns ------------------------------------------------------------- */

/* Return to lower frame. Guard that it goes to the right spot. */
static void asm_retf(ASMState *as, IRIns *ir)
{
  Reg base = ra_alloc1(as, REF_BASE, RSET_GPR);
  void *pc = ir_kptr(IR(ir->op2));
  int32_t delta = 1+LJ_FR2+bc_a(*((const BCIns *)pc - 1));
  as->topslot -= (BCReg)delta;
  if ((int32_t)as->topslot < 0) as->topslot = 0;
  irt_setmark(IR(REF_BASE)->t);  /* Children must not coalesce with BASE reg. */
  /* Need to force a spill on REF_BASE now to update the stack slot. */
  emit_lso(as, ARMI_STR, base, RID_SP, ra_spill(as, IR(REF_BASE)));
  emit_setgl(as, base, jit_base);
  emit_addptr(as, base, -8*delta);
  asm_guardcc(as, CC_NE);
  emit_nm(as, ARMI_CMP, RID_TMP,
	  ra_allock(as, i32ptr(pc), rset_exclude(RSET_GPR, base)));
  emit_lso(as, ARMI_LDR, RID_TMP, base, -4);
}

/* -- Type conversions ---------------------------------------------------- */

#if !LJ_SOFTFP
static void asm_tointg(ASMState *as, IRIns *ir, Reg left)
{
  Reg tmp = ra_scratch(as, rset_exclude(RSET_FPR, left));
  Reg dest = ra_dest(as, ir, RSET_GPR);
  asm_guardcc(as, CC_NE);
  emit_d(as, ARMI_VMRS, 0);
  emit_dm(as, ARMI_VCMP_D, (tmp & 15), (left & 15));
  emit_dm(as, ARMI_VCVT_F64_S32, (tmp & 15), (tmp & 15));
  emit_dn(as, ARMI_VMOV_R_S, dest, (tmp & 15));
  emit_dm(as, ARMI_VCVT_S32_F64, (tmp & 15), (left & 15));
}

static void asm_tobit(ASMState *as, IRIns *ir)
{
  RegSet allow = RSET_FPR;
  Reg left = ra_alloc1(as, ir->op1, allow);
  Reg right = ra_alloc1(as, ir->op2, rset_clear(allow, left));
  Reg tmp = ra_scratch(as, rset_clear(allow, right));
  Reg dest = ra_dest(as, ir, RSET_GPR);
  emit_dn(as, ARMI_VMOV_R_S, dest, (tmp & 15));
  emit_dnm(as, ARMI_VADD_D, (tmp & 15), (left & 15), (right & 15));
}
#endif

static void asm_conv(ASMState *as, IRIns *ir)
{
  IRType st = (IRType)(ir->op2 & IRCONV_SRCMASK);
#if !LJ_SOFTFP
  int stfp = (st == IRT_NUM || st == IRT_FLOAT);
#endif
  IRRef lref = ir->op1;
  /* 64 bit integer conversions are handled by SPLIT. */
  lua_assert(!irt_isint64(ir->t) && !(st == IRT_I64 || st == IRT_U64));
#if LJ_SOFTFP
  /* FP conversions are handled by SPLIT. */
  lua_assert(!irt_isfp(ir->t) && !(st == IRT_NUM || st == IRT_FLOAT));
  /* Can't check for same types: SPLIT uses CONV int.int + BXOR for sfp NEG. */
#else
  lua_assert(irt_type(ir->t) != st);
  if (irt_isfp(ir->t)) {
    Reg dest = ra_dest(as, ir, RSET_FPR);
    if (stfp) {  /* FP to FP conversion. */
      emit_dm(as, st == IRT_NUM ? ARMI_VCVT_F32_F64 : ARMI_VCVT_F64_F32,
	      (dest & 15), (ra_alloc1(as, lref, RSET_FPR) & 15));
    } else {  /* Integer to FP conversion. */
      Reg left = ra_alloc1(as, lref, RSET_GPR);
      ARMIns ai = irt_isfloat(ir->t) ?
	(st == IRT_INT ? ARMI_VCVT_F32_S32 : ARMI_VCVT_F32_U32) :
	(st == IRT_INT ? ARMI_VCVT_F64_S32 : ARMI_VCVT_F64_U32);
      emit_dm(as, ai, (dest & 15), (dest & 15));
      emit_dn(as, ARMI_VMOV_S_R, left, (dest & 15));
    }
  } else if (stfp) {  /* FP to integer conversion. */
    if (irt_isguard(ir->t)) {
      /* Checked conversions are only supported from number to int. */
      lua_assert(irt_isint(ir->t) && st == IRT_NUM);
      asm_tointg(as, ir, ra_alloc1(as, lref, RSET_FPR));
    } else {
      Reg left = ra_alloc1(as, lref, RSET_FPR);
      Reg tmp = ra_scratch(as, rset_exclude(RSET_FPR, left));
      Reg dest = ra_dest(as, ir, RSET_GPR);
      ARMIns ai;
      emit_dn(as, ARMI_VMOV_R_S, dest, (tmp & 15));
      ai = irt_isint(ir->t) ?
	(st == IRT_NUM ? ARMI_VCVT_S32_F64 : ARMI_VCVT_S32_F32) :
	(st == IRT_NUM ? ARMI_VCVT_U32_F64 : ARMI_VCVT_U32_F32);
      emit_dm(as, ai, (tmp & 15), (left & 15));
    }
  } else
#endif
  {
    Reg dest = ra_dest(as, ir, RSET_GPR);
    if (st >= IRT_I8 && st <= IRT_U16) {  /* Extend to 32 bit integer. */
      Reg left = ra_alloc1(as, lref, RSET_GPR);
      lua_assert(irt_isint(ir->t) || irt_isu32(ir->t));
      if ((as->flags & JIT_F_ARMV6)) {
	ARMIns ai = st == IRT_I8 ? ARMI_SXTB :
		    st == IRT_U8 ? ARMI_UXTB :
		    st == IRT_I16 ? ARMI_SXTH : ARMI_UXTH;
	emit_dm(as, ai, dest, left);
      } else if (st == IRT_U8) {
	emit_dn(as, ARMI_AND|ARMI_K12|255, dest, left);
      } else {
	uint32_t shift = st == IRT_I8 ? 24 : 16;
	ARMShift sh = st == IRT_U16 ? ARMSH_LSR : ARMSH_ASR;
	emit_dm(as, ARMI_MOV|ARMF_SH(sh, shift), dest, RID_TMP);
	emit_dm(as, ARMI_MOV|ARMF_SH(ARMSH_LSL, shift), RID_TMP, left);
      }
    } else {  /* Handle 32/32 bit no-op (cast). */
      ra_leftov(as, dest, lref);  /* Do nothing, but may need to move regs. */
    }
  }
}

static void asm_strto(ASMState *as, IRIns *ir)
{
  const CCallInfo *ci = &lj_ir_callinfo[IRCALL_lj_strscan_num];
  IRRef args[2];
  Reg rlo = 0, rhi = 0, tmp;
  int destused = ra_used(ir);
  int32_t ofs = 0;
  ra_evictset(as, RSET_SCRATCH);
#if LJ_SOFTFP
  if (destused) {
    if (ra_hasspill(ir->s) && ra_hasspill((ir+1)->s) &&
	(ir->s & 1) == 0 && ir->s + 1 == (ir+1)->s) {
      int i;
      for (i = 0; i < 2; i++) {
	Reg r = (ir+i)->r;
	if (ra_hasreg(r)) {
	  ra_free(as, r);
	  ra_modified(as, r);
	  emit_spload(as, ir+i, r, sps_scale((ir+i)->s));
	}
      }
      ofs = sps_scale(ir->s);
      destused = 0;
    } else {
      rhi = ra_dest(as, ir+1, RSET_GPR);
      rlo = ra_dest(as, ir, rset_exclude(RSET_GPR, rhi));
    }
  }
  asm_guardcc(as, CC_EQ);
  if (destused) {
    emit_lso(as, ARMI_LDR, rhi, RID_SP, 4);
    emit_lso(as, ARMI_LDR, rlo, RID_SP, 0);
  }
#else
  UNUSED(rhi);
  if (destused) {
    if (ra_hasspill(ir->s)) {
      ofs = sps_scale(ir->s);
      destused = 0;
      if (ra_hasreg(ir->r)) {
	ra_free(as, ir->r);
	ra_modified(as, ir->r);
	emit_spload(as, ir, ir->r, ofs);
      }
    } else {
      rlo = ra_dest(as, ir, RSET_FPR);
    }
  }
  asm_guardcc(as, CC_EQ);
  if (destused)
    emit_vlso(as, ARMI_VLDR_D, rlo, RID_SP, 0);
#endif
  emit_n(as, ARMI_CMP|ARMI_K12|0, RID_RET);  /* Test return status. */
  args[0] = ir->op1;      /* GCstr *str */
  args[1] = ASMREF_TMP1;  /* TValue *n  */
  asm_gencall(as, ci, args);
  tmp = ra_releasetmp(as, ASMREF_TMP1);
  if (ofs == 0)
    emit_dm(as, ARMI_MOV, tmp, RID_SP);
  else
    emit_opk(as, ARMI_ADD, tmp, RID_SP, ofs, RSET_GPR);
}

/* -- Memory references --------------------------------------------------- */

/* Get pointer to TValue. */
static void asm_tvptr(ASMState *as, Reg dest, IRRef ref)
{
  IRIns *ir = IR(ref);
  if (irt_isnum(ir->t)) {
    if (irref_isk(ref)) {
      /* Use the number constant itself as a TValue. */
      ra_allockreg(as, i32ptr(ir_knum(ir)), dest);
    } else {
#if LJ_SOFTFP
      lua_assert(0);
#else
      /* Otherwise force a spill and use the spill slot. */
      emit_opk(as, ARMI_ADD, dest, RID_SP, ra_spill(as, ir), RSET_GPR);
#endif
    }
  } else {
    /* Otherwise use [sp] and [sp+4] to hold the TValue. */
    RegSet allow = rset_exclude(RSET_GPR, dest);
    Reg type;
    emit_dm(as, ARMI_MOV, dest, RID_SP);
    if (!irt_ispri(ir->t)) {
      Reg src = ra_alloc1(as, ref, allow);
      emit_lso(as, ARMI_STR, src, RID_SP, 0);
    }
    if (LJ_SOFTFP && (ir+1)->o == IR_HIOP)
      type = ra_alloc1(as, ref+1, allow);
    else
      type = ra_allock(as, irt_toitype(ir->t), allow);
    emit_lso(as, ARMI_STR, type, RID_SP, 4);
  }
}

static void asm_aref(ASMState *as, IRIns *ir)
{
  Reg dest = ra_dest(as, ir, RSET_GPR);
  Reg idx, base;
  if (irref_isk(ir->op2)) {
    IRRef tab = IR(ir->op1)->op1;
    int32_t ofs = asm_fuseabase(as, tab);
    IRRef refa = ofs ? tab : ir->op1;
    uint32_t k = emit_isk12(ARMI_ADD, ofs + 8*IR(ir->op2)->i);
    if (k) {
      base = ra_alloc1(as, refa, RSET_GPR);
      emit_dn(as, ARMI_ADD^k, dest, base);
      return;
    }
  }
  base = ra_alloc1(as, ir->op1, RSET_GPR);
  idx = ra_alloc1(as, ir->op2, rset_exclude(RSET_GPR, base));
  emit_dnm(as, ARMI_ADD|ARMF_SH(ARMSH_LSL, 3), dest, base, idx);
}

/* Inlined hash lookup. Specialized for key type and for const keys.
** The equivalent C code is:
**   Node *n = hashkey(t, key);
**   do {
**     if (lj_obj_equal(&n->key, key)) return &n->val;
**   } while ((n = nextnode(n)));
**   return niltv(L);
*/
static void asm_href(ASMState *as, IRIns *ir, IROp merge)
{
  RegSet allow = RSET_GPR;
  int destused = ra_used(ir);
  Reg dest = ra_dest(as, ir, allow);
  Reg tab = ra_alloc1(as, ir->op1, rset_clear(allow, dest));
  Reg key = 0, keyhi = 0, keynumhi = RID_NONE, tmp = RID_TMP;
  IRRef refkey = ir->op2;
  IRIns *irkey = IR(refkey);
  IRType1 kt = irkey->t;
  int32_t k = 0, khi = emit_isk12(ARMI_CMP, irt_toitype(kt));
  uint32_t khash;
  MCLabel l_end, l_loop;
  rset_clear(allow, tab);
  if (!irref_isk(refkey) || irt_isstr(kt)) {
#if LJ_SOFTFP
    key = ra_alloc1(as, refkey, allow);
    rset_clear(allow, key);
    if (irkey[1].o == IR_HIOP) {
      if (ra_hasreg((irkey+1)->r)) {
	keynumhi = (irkey+1)->r;
	keyhi = RID_TMP;
	ra_noweak(as, keynumhi);
      } else {
	keyhi = keynumhi = ra_allocref(as, refkey+1, allow);
      }
      rset_clear(allow, keynumhi);
      khi = 0;
    }
#else
    if (irt_isnum(kt)) {
      key = ra_scratch(as, allow);
      rset_clear(allow, key);
      keyhi = keynumhi = ra_scratch(as, allow);
      rset_clear(allow, keyhi);
      khi = 0;
    } else {
      key = ra_alloc1(as, refkey, allow);
      rset_clear(allow, key);
    }
#endif
  } else if (irt_isnum(kt)) {
    int32_t val = (int32_t)ir_knum(irkey)->u32.lo;
    k = emit_isk12(ARMI_CMP, val);
    if (!k) {
      key = ra_allock(as, val, allow);
      rset_clear(allow, key);
    }
    val = (int32_t)ir_knum(irkey)->u32.hi;
    khi = emit_isk12(ARMI_CMP, val);
    if (!khi) {
      keyhi = ra_allock(as, val, allow);
      rset_clear(allow, keyhi);
    }
  } else if (!irt_ispri(kt)) {
    k = emit_isk12(ARMI_CMP, irkey->i);
    if (!k) {
      key = ra_alloc1(as, refkey, allow);
      rset_clear(allow, key);
    }
  }
  if (!irt_ispri(kt))
    tmp = ra_scratchpair(as, allow);

  /* Key not found in chain: jump to exit (if merged) or load niltv. */
  l_end = emit_label(as);
  as->invmcp = NULL;
  if (merge == IR_NE)
    asm_guardcc(as, CC_AL);
  else if (destused)
    emit_loada(as, dest, niltvg(J2G(as->J)));

  /* Follow hash chain until the end. */
  l_loop = --as->mcp;
  emit_n(as, ARMI_CMP|ARMI_K12|0, dest);
  emit_lso(as, ARMI_LDR, dest, dest, (int32_t)offsetof(Node, next));

  /* Type and value comparison. */
  if (merge == IR_EQ)
    asm_guardcc(as, CC_EQ);
  else
    emit_branch(as, ARMF_CC(ARMI_B, CC_EQ), l_end);
  if (!irt_ispri(kt)) {
    emit_nm(as, ARMF_CC(ARMI_CMP, CC_EQ)^k, tmp, key);
    emit_nm(as, ARMI_CMP^khi, tmp+1, keyhi);
    emit_lsox(as, ARMI_LDRD, tmp, dest, (int32_t)offsetof(Node, key));
  } else {
    emit_n(as, ARMI_CMP^khi, tmp);
    emit_lso(as, ARMI_LDR, tmp, dest, (int32_t)offsetof(Node, key.it));
  }
  *l_loop = ARMF_CC(ARMI_B, CC_NE) | ((as->mcp-l_loop-2) & 0x00ffffffu);

  /* Load main position relative to tab->node into dest. */
  khash = irref_isk(refkey) ? ir_khash(irkey) : 1;
  if (khash == 0) {
    emit_lso(as, ARMI_LDR, dest, tab, (int32_t)offsetof(GCtab, node));
  } else {
    emit_dnm(as, ARMI_ADD|ARMF_SH(ARMSH_LSL, 3), dest, dest, tmp);
    emit_dnm(as, ARMI_ADD|ARMF_SH(ARMSH_LSL, 1), tmp, tmp, tmp);
    if (irt_isstr(kt)) {  /* Fetch of str->hash is cheaper than ra_allock. */
      emit_dnm(as, ARMI_AND, tmp, tmp+1, RID_TMP);
      emit_lso(as, ARMI_LDR, dest, tab, (int32_t)offsetof(GCtab, node));
      emit_lso(as, ARMI_LDR, tmp+1, key, (int32_t)offsetof(GCstr, hash));
      emit_lso(as, ARMI_LDR, RID_TMP, tab, (int32_t)offsetof(GCtab, hmask));
    } else if (irref_isk(refkey)) {
      emit_opk(as, ARMI_AND, tmp, RID_TMP, (int32_t)khash,
	       rset_exclude(rset_exclude(RSET_GPR, tab), dest));
      emit_lso(as, ARMI_LDR, dest, tab, (int32_t)offsetof(GCtab, node));
      emit_lso(as, ARMI_LDR, RID_TMP, tab, (int32_t)offsetof(GCtab, hmask));
    } else {  /* Must match with hash*() in lj_tab.c. */
      if (ra_hasreg(keynumhi)) {  /* Canonicalize +-0.0 to 0.0. */
	if (keyhi == RID_TMP)
	  emit_dm(as, ARMF_CC(ARMI_MOV, CC_NE), keyhi, keynumhi);
	emit_d(as, ARMF_CC(ARMI_MOV, CC_EQ)|ARMI_K12|0, keyhi);
      }
      emit_dnm(as, ARMI_AND, tmp, tmp, RID_TMP);
      emit_dnm(as, ARMI_SUB|ARMF_SH(ARMSH_ROR, 32-HASH_ROT3), tmp, tmp, tmp+1);
      emit_lso(as, ARMI_LDR, dest, tab, (int32_t)offsetof(GCtab, node));
      emit_dnm(as, ARMI_EOR|ARMF_SH(ARMSH_ROR, 32-((HASH_ROT2+HASH_ROT1)&31)),
	       tmp, tmp+1, tmp);
      emit_lso(as, ARMI_LDR, RID_TMP, tab, (int32_t)offsetof(GCtab, hmask));
      emit_dnm(as, ARMI_SUB|ARMF_SH(ARMSH_ROR, 32-HASH_ROT1), tmp+1, tmp+1, tmp);
      if (ra_hasreg(keynumhi)) {
	emit_dnm(as, ARMI_EOR, tmp+1, tmp, key);
	emit_dnm(as, ARMI_ORR|ARMI_S, RID_TMP, tmp, key);  /* Test for +-0.0. */
	emit_dnm(as, ARMI_ADD, tmp, keynumhi, keynumhi);
#if !LJ_SOFTFP
	emit_dnm(as, ARMI_VMOV_RR_D, key, keynumhi,
		 (ra_alloc1(as, refkey, RSET_FPR) & 15));
#endif
      } else {
	emit_dnm(as, ARMI_EOR, tmp+1, tmp, key);
	emit_opk(as, ARMI_ADD, tmp, key, (int32_t)HASH_BIAS,
		 rset_exclude(rset_exclude(RSET_GPR, tab), key));
      }
    }
  }
}

static void asm_hrefk(ASMState *as, IRIns *ir)
{
  IRIns *kslot = IR(ir->op2);
  IRIns *irkey = IR(kslot->op1);
  int32_t ofs = (int32_t)(kslot->op2 * sizeof(Node));
  int32_t kofs = ofs + (int32_t)offsetof(Node, key);
  Reg dest = (ra_used(ir) || ofs > 4095) ? ra_dest(as, ir, RSET_GPR) : RID_NONE;
  Reg node = ra_alloc1(as, ir->op1, RSET_GPR);
  Reg key = RID_NONE, type = RID_TMP, idx = node;
  RegSet allow = rset_exclude(RSET_GPR, node);
  lua_assert(ofs % sizeof(Node) == 0);
  if (ofs > 4095) {
    idx = dest;
    rset_clear(allow, dest);
    kofs = (int32_t)offsetof(Node, key);
  } else if (ra_hasreg(dest)) {
    emit_opk(as, ARMI_ADD, dest, node, ofs, allow);
  }
  asm_guardcc(as, CC_NE);
  if (!irt_ispri(irkey->t)) {
    RegSet even = (as->freeset & allow);
    even = even & (even >> 1) & RSET_GPREVEN;
    if (even) {
      key = ra_scratch(as, even);
      if (rset_test(as->freeset, key+1)) {
	type = key+1;
	ra_modified(as, type);
      }
    } else {
      key = ra_scratch(as, allow);
    }
    rset_clear(allow, key);
  }
  rset_clear(allow, type);
  if (irt_isnum(irkey->t)) {
    emit_opk(as, ARMF_CC(ARMI_CMP, CC_EQ), 0, type,
	     (int32_t)ir_knum(irkey)->u32.hi, allow);
    emit_opk(as, ARMI_CMP, 0, key,
	     (int32_t)ir_knum(irkey)->u32.lo, allow);
  } else {
    if (ra_hasreg(key))
      emit_opk(as, ARMF_CC(ARMI_CMP, CC_EQ), 0, key, irkey->i, allow);
    emit_n(as, ARMI_CMN|ARMI_K12|-irt_toitype(irkey->t), type);
  }
  emit_lso(as, ARMI_LDR, type, idx, kofs+4);
  if (ra_hasreg(key)) emit_lso(as, ARMI_LDR, key, idx, kofs);
  if (ofs > 4095)
    emit_opk(as, ARMI_ADD, dest, node, ofs, RSET_GPR);
}

static void asm_uref(ASMState *as, IRIns *ir)
{
  Reg dest = ra_dest(as, ir, RSET_GPR);
  if (irref_isk(ir->op1)) {
    GCfunc *fn = ir_kfunc(IR(ir->op1));
    MRef *v = &gcref(fn->l.uvptr[(ir->op2 >> 8)])->uv.v;
    emit_lsptr(as, ARMI_LDR, dest, v);
  } else {
    Reg uv = ra_scratch(as, RSET_GPR);
    Reg func = ra_alloc1(as, ir->op1, RSET_GPR);
    if (ir->o == IR_UREFC) {
      asm_guardcc(as, CC_NE);
      emit_n(as, ARMI_CMP|ARMI_K12|1, RID_TMP);
      emit_opk(as, ARMI_ADD, dest, uv,
	       (int32_t)offsetof(GCupval, tv), RSET_GPR);
      emit_lso(as, ARMI_LDRB, RID_TMP, uv, (int32_t)offsetof(GCupval, closed));
    } else {
      emit_lso(as, ARMI_LDR, dest, uv, (int32_t)offsetof(GCupval, v));
    }
    emit_lso(as, ARMI_LDR, uv, func,
	     (int32_t)offsetof(GCfuncL, uvptr) + 4*(int32_t)(ir->op2 >> 8));
  }
}

static void asm_fref(ASMState *as, IRIns *ir)
{
  UNUSED(as); UNUSED(ir);
  lua_assert(!ra_used(ir));
}

static void asm_strref(ASMState *as, IRIns *ir)
{
  Reg dest = ra_dest(as, ir, RSET_GPR);
  IRRef ref = ir->op2, refk = ir->op1;
  Reg r;
  if (irref_isk(ref)) {
    IRRef tmp = refk; refk = ref; ref = tmp;
  } else if (!irref_isk(refk)) {
    uint32_t k, m = ARMI_K12|sizeof(GCstr);
    Reg right, left = ra_alloc1(as, ir->op1, RSET_GPR);
    IRIns *irr = IR(ir->op2);
    if (ra_hasreg(irr->r)) {
      ra_noweak(as, irr->r);
      right = irr->r;
    } else if (mayfuse(as, irr->op2) &&
	       irr->o == IR_ADD && irref_isk(irr->op2) &&
	       (k = emit_isk12(ARMI_ADD,
			       (int32_t)sizeof(GCstr) + IR(irr->op2)->i))) {
      m = k;
      right = ra_alloc1(as, irr->op1, rset_exclude(RSET_GPR, left));
    } else {
      right = ra_allocref(as, ir->op2, rset_exclude(RSET_GPR, left));
    }
    emit_dn(as, ARMI_ADD^m, dest, dest);
    emit_dnm(as, ARMI_ADD, dest, left, right);
    return;
  }
  r = ra_alloc1(as, ref, RSET_GPR);
  emit_opk(as, ARMI_ADD, dest, r,
	   sizeof(GCstr) + IR(refk)->i, rset_exclude(RSET_GPR, r));
}

/* -- Loads and stores ---------------------------------------------------- */

static ARMIns asm_fxloadins(IRIns *ir)
{
  switch (irt_type(ir->t)) {
  case IRT_I8: return ARMI_LDRSB;
  case IRT_U8: return ARMI_LDRB;
  case IRT_I16: return ARMI_LDRSH;
  case IRT_U16: return ARMI_LDRH;
  case IRT_NUM: lua_assert(!LJ_SOFTFP); return ARMI_VLDR_D;
  case IRT_FLOAT: if (!LJ_SOFTFP) return ARMI_VLDR_S;  /* fallthrough */
  default: return ARMI_LDR;
  }
}

static ARMIns asm_fxstoreins(IRIns *ir)
{
  switch (irt_type(ir->t)) {
  case IRT_I8: case IRT_U8: return ARMI_STRB;
  case IRT_I16: case IRT_U16: return ARMI_STRH;
  case IRT_NUM: lua_assert(!LJ_SOFTFP); return ARMI_VSTR_D;
  case IRT_FLOAT: if (!LJ_SOFTFP) return ARMI_VSTR_S;  /* fallthrough */
  default: return ARMI_STR;
  }
}

static void asm_fload(ASMState *as, IRIns *ir)
{
  if (ir->op1 == REF_NIL) {
    lua_assert(!ra_used(ir));  /* We can end up here if DCE is turned off. */
  } else {
    Reg dest = ra_dest(as, ir, RSET_GPR);
    Reg idx = ra_alloc1(as, ir->op1, RSET_GPR);
    ARMIns ai = asm_fxloadins(ir);
    int32_t ofs;
    if (ir->op2 == IRFL_TAB_ARRAY) {
      ofs = asm_fuseabase(as, ir->op1);
      if (ofs) {  /* Turn the t->array load into an add for colocated arrays. */
	emit_dn(as, ARMI_ADD|ARMI_K12|ofs, dest, idx);
	return;
      }
    }
    ofs = field_ofs[ir->op2];
    if ((ai & 0x04000000))
      emit_lso(as, ai, dest, idx, ofs);
    else
      emit_lsox(as, ai, dest, idx, ofs);
  }
}

static void asm_fstore(ASMState *as, IRIns *ir)
{
  if (ir->r != RID_SINK) {
    Reg src = ra_alloc1(as, ir->op2, RSET_GPR);
    IRIns *irf = IR(ir->op1);
    Reg idx = ra_alloc1(as, irf->op1, rset_exclude(RSET_GPR, src));
    int32_t ofs = field_ofs[irf->op2];
    ARMIns ai = asm_fxstoreins(ir);
    if ((ai & 0x04000000))
      emit_lso(as, ai, src, idx, ofs);
    else
      emit_lsox(as, ai, src, idx, ofs);
  }
}

static void asm_xload(ASMState *as, IRIns *ir)
{
  Reg dest = ra_dest(as, ir,
		     (!LJ_SOFTFP && irt_isfp(ir->t)) ? RSET_FPR : RSET_GPR);
  lua_assert(!(ir->op2 & IRXLOAD_UNALIGNED));
  asm_fusexref(as, asm_fxloadins(ir), dest, ir->op1, RSET_GPR, 0);
}

static void asm_xstore_(ASMState *as, IRIns *ir, int32_t ofs)
{
  if (ir->r != RID_SINK) {
    Reg src = ra_alloc1(as, ir->op2,
			(!LJ_SOFTFP && irt_isfp(ir->t)) ? RSET_FPR : RSET_GPR);
    asm_fusexref(as, asm_fxstoreins(ir), src, ir->op1,
		 rset_exclude(RSET_GPR, src), ofs);
  }
}

#define asm_xstore(as, ir)	asm_xstore_(as, ir, 0)

static void asm_ahuvload(ASMState *as, IRIns *ir)
{
  int hiop = (LJ_SOFTFP && (ir+1)->o == IR_HIOP);
  IRType t = hiop ? IRT_NUM : irt_type(ir->t);
  Reg dest = RID_NONE, type = RID_NONE, idx;
  RegSet allow = RSET_GPR;
  int32_t ofs = 0;
  if (hiop && ra_used(ir+1)) {
    type = ra_dest(as, ir+1, allow);
    rset_clear(allow, type);
  }
  if (ra_used(ir)) {
    lua_assert((LJ_SOFTFP ? 0 : irt_isnum(ir->t)) ||
	       irt_isint(ir->t) || irt_isaddr(ir->t));
    dest = ra_dest(as, ir, (!LJ_SOFTFP && t == IRT_NUM) ? RSET_FPR : allow);
    rset_clear(allow, dest);
  }
  idx = asm_fuseahuref(as, ir->op1, &ofs, allow,
		       (!LJ_SOFTFP && t == IRT_NUM) ? 1024 : 4096);
  if (!hiop || type == RID_NONE) {
    rset_clear(allow, idx);
    if (ofs < 256 && ra_hasreg(dest) && (dest & 1) == 0 &&
	rset_test((as->freeset & allow), dest+1)) {
      type = dest+1;
      ra_modified(as, type);
    } else {
      type = RID_TMP;
    }
  }
  asm_guardcc(as, t == IRT_NUM ? CC_HS : CC_NE);
  emit_n(as, ARMI_CMN|ARMI_K12|-irt_toitype_(t), type);
  if (ra_hasreg(dest)) {
#if !LJ_SOFTFP
    if (t == IRT_NUM)
      emit_vlso(as, ARMI_VLDR_D, dest, idx, ofs);
    else
#endif
      emit_lso(as, ARMI_LDR, dest, idx, ofs);
  }
  emit_lso(as, ARMI_LDR, type, idx, ofs+4);
}

static void asm_ahustore(ASMState *as, IRIns *ir)
{
  if (ir->r != RID_SINK) {
    RegSet allow = RSET_GPR;
    Reg idx, src = RID_NONE, type = RID_NONE;
    int32_t ofs = 0;
#if !LJ_SOFTFP
    if (irt_isnum(ir->t)) {
      src = ra_alloc1(as, ir->op2, RSET_FPR);
      idx = asm_fuseahuref(as, ir->op1, &ofs, allow, 1024);
      emit_vlso(as, ARMI_VSTR_D, src, idx, ofs);
    } else
#endif
    {
      int hiop = (LJ_SOFTFP && (ir+1)->o == IR_HIOP);
      if (!irt_ispri(ir->t)) {
	src = ra_alloc1(as, ir->op2, allow);
	rset_clear(allow, src);
      }
      if (hiop)
	type = ra_alloc1(as, (ir+1)->op2, allow);
      else
	type = ra_allock(as, (int32_t)irt_toitype(ir->t), allow);
      idx = asm_fuseahuref(as, ir->op1, &ofs, rset_exclude(allow, type), 4096);
      if (ra_hasreg(src)) emit_lso(as, ARMI_STR, src, idx, ofs);
      emit_lso(as, ARMI_STR, type, idx, ofs+4);
    }
  }
}

static void asm_sload(ASMState *as, IRIns *ir)
{
  int32_t ofs = 8*((int32_t)ir->op1-1) + ((ir->op2 & IRSLOAD_FRAME) ? 4 : 0);
  int hiop = (LJ_SOFTFP && (ir+1)->o == IR_HIOP);
  IRType t = hiop ? IRT_NUM : irt_type(ir->t);
  Reg dest = RID_NONE, type = RID_NONE, base;
  RegSet allow = RSET_GPR;
  lua_assert(!(ir->op2 & IRSLOAD_PARENT));  /* Handled by asm_head_side(). */
  lua_assert(irt_isguard(ir->t) || !(ir->op2 & IRSLOAD_TYPECHECK));
#if LJ_SOFTFP
  lua_assert(!(ir->op2 & IRSLOAD_CONVERT));  /* Handled by LJ_SOFTFP SPLIT. */
  if (hiop && ra_used(ir+1)) {
    type = ra_dest(as, ir+1, allow);
    rset_clear(allow, type);
  }
#else
  if ((ir->op2 & IRSLOAD_CONVERT) && irt_isguard(ir->t) && t == IRT_INT) {
    dest = ra_scratch(as, RSET_FPR);
    asm_tointg(as, ir, dest);
    t = IRT_NUM;  /* Continue with a regular number type check. */
  } else
#endif
  if (ra_used(ir)) {
    Reg tmp = RID_NONE;
    if ((ir->op2 & IRSLOAD_CONVERT))
      tmp = ra_scratch(as, t == IRT_INT ? RSET_FPR : RSET_GPR);
    lua_assert((LJ_SOFTFP ? 0 : irt_isnum(ir->t)) ||
	       irt_isint(ir->t) || irt_isaddr(ir->t));
    dest = ra_dest(as, ir, (!LJ_SOFTFP && t == IRT_NUM) ? RSET_FPR : allow);
    rset_clear(allow, dest);
    base = ra_alloc1(as, REF_BASE, allow);
    if ((ir->op2 & IRSLOAD_CONVERT)) {
      if (t == IRT_INT) {
	emit_dn(as, ARMI_VMOV_R_S, dest, (tmp & 15));
	emit_dm(as, ARMI_VCVT_S32_F64, (tmp & 15), (tmp & 15));
	t = IRT_NUM;  /* Check for original type. */
      } else {
	emit_dm(as, ARMI_VCVT_F64_S32, (dest & 15), (dest & 15));
	emit_dn(as, ARMI_VMOV_S_R, tmp, (dest & 15));
	t = IRT_INT;  /* Check for original type. */
      }
      dest = tmp;
    }
    goto dotypecheck;
  }
  base = ra_alloc1(as, REF_BASE, allow);
dotypecheck:
  rset_clear(allow, base);
  if ((ir->op2 & IRSLOAD_TYPECHECK)) {
    if (ra_noreg(type)) {
      if (ofs < 256 && ra_hasreg(dest) && (dest & 1) == 0 &&
	  rset_test((as->freeset & allow), dest+1)) {
	type = dest+1;
	ra_modified(as, type);
      } else {
	type = RID_TMP;
      }
    }
    asm_guardcc(as, t == IRT_NUM ? CC_HS : CC_NE);
    emit_n(as, ARMI_CMN|ARMI_K12|-irt_toitype_(t), type);
  }
  if (ra_hasreg(dest)) {
#if !LJ_SOFTFP
    if (t == IRT_NUM) {
      if (ofs < 1024) {
	emit_vlso(as, ARMI_VLDR_D, dest, base, ofs);
      } else {
	if (ra_hasreg(type)) emit_lso(as, ARMI_LDR, type, base, ofs+4);
	emit_vlso(as, ARMI_VLDR_D, dest, RID_TMP, 0);
	emit_opk(as, ARMI_ADD, RID_TMP, base, ofs, allow);
	return;
      }
    } else
#endif
      emit_lso(as, ARMI_LDR, dest, base, ofs);
  }
  if (ra_hasreg(type)) emit_lso(as, ARMI_LDR, type, base, ofs+4);
}

/* -- Allocations --------------------------------------------------------- */

#if LJ_HASFFI
static void asm_cnew(ASMState *as, IRIns *ir)
{
  CTState *cts = ctype_ctsG(J2G(as->J));
  CTypeID id = (CTypeID)IR(ir->op1)->i;
  CTSize sz;
  CTInfo info = lj_ctype_info(cts, id, &sz);
  const CCallInfo *ci = &lj_ir_callinfo[IRCALL_lj_mem_newgco];
  IRRef args[4];
  RegSet allow = (RSET_GPR & ~RSET_SCRATCH);
  RegSet drop = RSET_SCRATCH;
  lua_assert(sz != CTSIZE_INVALID || (ir->o == IR_CNEW && ir->op2 != REF_NIL));

  as->gcsteps++;
  if (ra_hasreg(ir->r))
    rset_clear(drop, ir->r);  /* Dest reg handled below. */
  ra_evictset(as, drop);
  if (ra_used(ir))
    ra_destreg(as, ir, RID_RET);  /* GCcdata * */

  /* Initialize immutable cdata object. */
  if (ir->o == IR_CNEWI) {
    int32_t ofs = sizeof(GCcdata);
    lua_assert(sz == 4 || sz == 8);
    if (sz == 8) {
      ofs += 4; ir++;
      lua_assert(ir->o == IR_HIOP);
    }
    for (;;) {
      Reg r = ra_alloc1(as, ir->op2, allow);
      emit_lso(as, ARMI_STR, r, RID_RET, ofs);
      rset_clear(allow, r);
      if (ofs == sizeof(GCcdata)) break;
      ofs -= 4; ir--;
    }
  } else if (ir->op2 != REF_NIL) {  /* Create VLA/VLS/aligned cdata. */
    ci = &lj_ir_callinfo[IRCALL_lj_cdata_newv];
    args[0] = ASMREF_L;     /* lua_State *L */
    args[1] = ir->op1;      /* CTypeID id   */
    args[2] = ir->op2;      /* CTSize sz    */
    args[3] = ASMREF_TMP1;  /* CTSize align */
    asm_gencall(as, ci, args);
    emit_loadi(as, ra_releasetmp(as, ASMREF_TMP1), (int32_t)ctype_align(info));
    return;
  }

  /* Initialize gct and ctypeid. lj_mem_newgco() already sets marked. */
  {
    uint32_t k = emit_isk12(ARMI_MOV, id);
    Reg r = k ? RID_R1 : ra_allock(as, id, allow);
    emit_lso(as, ARMI_STRB, RID_TMP, RID_RET, offsetof(GCcdata, gct));
    emit_lsox(as, ARMI_STRH, r, RID_RET, offsetof(GCcdata, ctypeid));
    emit_d(as, ARMI_MOV|ARMI_K12|~LJ_TCDATA, RID_TMP);
    if (k) emit_d(as, ARMI_MOV^k, RID_R1);
  }
  args[0] = ASMREF_L;     /* lua_State *L */
  args[1] = ASMREF_TMP1;  /* MSize size   */
  asm_gencall(as, ci, args);
  ra_allockreg(as, (int32_t)(sz+sizeof(GCcdata)),
	       ra_releasetmp(as, ASMREF_TMP1));
}
#else
#define asm_cnew(as, ir)	((void)0)
#endif

/* -- Write barriers ------------------------------------------------------ */

static void asm_tbar(ASMState *as, IRIns *ir)
{
  Reg tab = ra_alloc1(as, ir->op1, RSET_GPR);
  Reg link = ra_scratch(as, rset_exclude(RSET_GPR, tab));
  Reg gr = ra_allock(as, i32ptr(J2G(as->J)),
		     rset_exclude(rset_exclude(RSET_GPR, tab), link));
  Reg mark = RID_TMP;
  MCLabel l_end = emit_label(as);
  emit_lso(as, ARMI_STR, link, tab, (int32_t)offsetof(GCtab, gclist));
  emit_lso(as, ARMI_STRB, mark, tab, (int32_t)offsetof(GCtab, marked));
  emit_lso(as, ARMI_STR, tab, gr,
	   (int32_t)offsetof(global_State, gc.grayagain));
  emit_dn(as, ARMI_BIC|ARMI_K12|LJ_GC_BLACK, mark, mark);
  emit_lso(as, ARMI_LDR, link, gr,
	   (int32_t)offsetof(global_State, gc.grayagain));
  emit_branch(as, ARMF_CC(ARMI_B, CC_EQ), l_end);
  emit_n(as, ARMI_TST|ARMI_K12|LJ_GC_BLACK, mark);
  emit_lso(as, ARMI_LDRB, mark, tab, (int32_t)offsetof(GCtab, marked));
}

static void asm_obar(ASMState *as, IRIns *ir)
{
  const CCallInfo *ci = &lj_ir_callinfo[IRCALL_lj_gc_barrieruv];
  IRRef args[2];
  MCLabel l_end;
  Reg obj, val, tmp;
  /* No need for other object barriers (yet). */
  lua_assert(IR(ir->op1)->o == IR_UREFC);
  ra_evictset(as, RSET_SCRATCH);
  l_end = emit_label(as);
  args[0] = ASMREF_TMP1;  /* global_State *g */
  args[1] = ir->op1;      /* TValue *tv      */
  asm_gencall(as, ci, args);
  if ((l_end[-1] >> 28) == CC_AL)
    l_end[-1] = ARMF_CC(l_end[-1], CC_NE);
  else
    emit_branch(as, ARMF_CC(ARMI_B, CC_EQ), l_end);
  ra_allockreg(as, i32ptr(J2G(as->J)), ra_releasetmp(as, ASMREF_TMP1));
  obj = IR(ir->op1)->r;
  tmp = ra_scratch(as, rset_exclude(RSET_GPR, obj));
  emit_n(as, ARMF_CC(ARMI_TST, CC_NE)|ARMI_K12|LJ_GC_BLACK, tmp);
  emit_n(as, ARMI_TST|ARMI_K12|LJ_GC_WHITES, RID_TMP);
  val = ra_alloc1(as, ir->op2, rset_exclude(RSET_GPR, obj));
  emit_lso(as, ARMI_LDRB, tmp, obj,
	   (int32_t)offsetof(GCupval, marked)-(int32_t)offsetof(GCupval, tv));
  emit_lso(as, ARMI_LDRB, RID_TMP, val, (int32_t)offsetof(GChead, marked));
}

/* -- Arithmetic and logic operations ------------------------------------- */

#if !LJ_SOFTFP
static void asm_fparith(ASMState *as, IRIns *ir, ARMIns ai)
{
  Reg dest = ra_dest(as, ir, RSET_FPR);
  Reg right, left = ra_alloc2(as, ir, RSET_FPR);
  right = (left >> 8); left &= 255;
  emit_dnm(as, ai, (dest & 15), (left & 15), (right & 15));
}

static void asm_fpunary(ASMState *as, IRIns *ir, ARMIns ai)
{
  Reg dest = ra_dest(as, ir, RSET_FPR);
  Reg left = ra_hintalloc(as, ir->op1, dest, RSET_FPR);
  emit_dm(as, ai, (dest & 15), (left & 15));
}

static void asm_callround(ASMState *as, IRIns *ir, int id)
{
  /* The modified regs must match with the *.dasc implementation. */
  RegSet drop = RID2RSET(RID_R0)|RID2RSET(RID_R1)|RID2RSET(RID_R2)|
		RID2RSET(RID_R3)|RID2RSET(RID_R12);
  RegSet of;
  Reg dest, src;
  ra_evictset(as, drop);
  dest = ra_dest(as, ir, RSET_FPR);
  emit_dnm(as, ARMI_VMOV_D_RR, RID_RETLO, RID_RETHI, (dest & 15));
  emit_call(as, id == IRFPM_FLOOR ? (void *)lj_vm_floor_sf :
		id == IRFPM_CEIL ? (void *)lj_vm_ceil_sf :
				   (void *)lj_vm_trunc_sf);
  /* Workaround to protect argument GPRs from being used for remat. */
  of = as->freeset;
  as->freeset &= ~RSET_RANGE(RID_R0, RID_R1+1);
  as->cost[RID_R0] = as->cost[RID_R1] = REGCOST(~0u, ASMREF_L);
  src = ra_alloc1(as, ir->op1, RSET_FPR);  /* May alloc GPR to remat FPR. */
  as->freeset |= (of & RSET_RANGE(RID_R0, RID_R1+1));
  emit_dnm(as, ARMI_VMOV_RR_D, RID_R0, RID_R1, (src & 15));
}

static void asm_fpmath(ASMState *as, IRIns *ir)
{
  if (ir->op2 == IRFPM_EXP2 && asm_fpjoin_pow(as, ir))
    return;
  if (ir->op2 <= IRFPM_TRUNC)
    asm_callround(as, ir, ir->op2);
  else if (ir->op2 == IRFPM_SQRT)
    asm_fpunary(as, ir, ARMI_VSQRT_D);
  else
    asm_callid(as, ir, IRCALL_lj_vm_floor + ir->op2);
}
#endif

static int asm_swapops(ASMState *as, IRRef lref, IRRef rref)
{
  IRIns *ir;
  if (irref_isk(rref))
    return 0;  /* Don't swap constants to the left. */
  if (irref_isk(lref))
    return 1;  /* But swap constants to the right. */
  ir = IR(rref);
  if ((ir->o >= IR_BSHL && ir->o <= IR_BROR) ||
      (ir->o == IR_ADD && ir->op1 == ir->op2))
    return 0;  /* Don't swap fusable operands to the left. */
  ir = IR(lref);
  if ((ir->o >= IR_BSHL && ir->o <= IR_BROR) ||
      (ir->o == IR_ADD && ir->op1 == ir->op2))
    return 1;  /* But swap fusable operands to the right. */
  return 0;  /* Otherwise don't swap. */
}

static void asm_intop(ASMState *as, IRIns *ir, ARMIns ai)
{
  IRRef lref = ir->op1, rref = ir->op2;
  Reg left, dest = ra_dest(as, ir, RSET_GPR);
  uint32_t m;
  if (asm_swapops(as, lref, rref)) {
    IRRef tmp = lref; lref = rref; rref = tmp;
    if ((ai & ~ARMI_S) == ARMI_SUB || (ai & ~ARMI_S) == ARMI_SBC)
      ai ^= (ARMI_SUB^ARMI_RSB);
  }
  left = ra_hintalloc(as, lref, dest, RSET_GPR);
  m = asm_fuseopm(as, ai, rref, rset_exclude(RSET_GPR, left));
  if (irt_isguard(ir->t)) {  /* For IR_ADDOV etc. */
    asm_guardcc(as, CC_VS);
    ai |= ARMI_S;
  }
  emit_dn(as, ai^m, dest, left);
}

<<<<<<< HEAD
static void asm_intop_s(ASMState *as, IRIns *ir, ARMIns ai)
{
  if (as->flagmcp == as->mcp) {  /* Drop cmp r, #0. */
    as->flagmcp = NULL;
    as->mcp++;
    ai |= ARMI_S;
  }
  asm_intop(as, ir, ai);
=======
/* Try to drop cmp r, #0. */
static ARMIns asm_drop_cmp0(ASMState *as, ARMIns ai)
{
  if (as->flagmcp == as->mcp) {
    uint32_t cc = (as->mcp[1] >> 28);
    as->flagmcp = NULL;
    if (cc <= CC_NE) {
      as->mcp++;
      ai |= ARMI_S;
    } else if (cc == CC_GE) {
      *++as->mcp ^= ((CC_GE^CC_PL) << 28);
      ai |= ARMI_S;
    } else if (cc == CC_LT) {
      *++as->mcp ^= ((CC_LT^CC_MI) << 28);
      ai |= ARMI_S;
    }  /* else: other conds don't work in general. */
  }
  return ai;
}

static void asm_intop_s(ASMState *as, IRIns *ir, ARMIns ai)
{
  asm_intop(as, ir, asm_drop_cmp0(as, ai));
}

static void asm_bitop(ASMState *as, IRIns *ir, ARMIns ai)
{
  ai = asm_drop_cmp0(as, ai);
  if (ir->op2 == 0) {
    Reg dest = ra_dest(as, ir, RSET_GPR);
    uint32_t m = asm_fuseopm(as, ai, ir->op1, RSET_GPR);
    emit_d(as, ai^m, dest);
  } else {
    /* NYI: Turn BAND !k12 into uxtb, uxth or bfc or shl+shr. */
    asm_intop(as, ir, ai);
  }
>>>>>>> 9bd5a722
}

static void asm_intneg(ASMState *as, IRIns *ir, ARMIns ai)
{
  Reg dest = ra_dest(as, ir, RSET_GPR);
  Reg left = ra_hintalloc(as, ir->op1, dest, RSET_GPR);
  emit_dn(as, ai|ARMI_K12|0, dest, left);
}

/* NYI: use add/shift for MUL(OV) with constants. FOLD only does 2^k. */
static void asm_intmul(ASMState *as, IRIns *ir)
{
  Reg dest = ra_dest(as, ir, RSET_GPR);
  Reg left = ra_alloc1(as, ir->op1, rset_exclude(RSET_GPR, dest));
  Reg right = ra_alloc1(as, ir->op2, rset_exclude(RSET_GPR, left));
  Reg tmp = RID_NONE;
  /* ARMv5 restriction: dest != left and dest_hi != left. */
  if (dest == left && left != right) { left = right; right = dest; }
  if (irt_isguard(ir->t)) {  /* IR_MULOV */
    if (!(as->flags & JIT_F_ARMV6) && dest == left)
      tmp = left = ra_scratch(as, rset_exclude(RSET_GPR, left));
    asm_guardcc(as, CC_NE);
    emit_nm(as, ARMI_TEQ|ARMF_SH(ARMSH_ASR, 31), RID_TMP, dest);
    emit_dnm(as, ARMI_SMULL|ARMF_S(right), dest, RID_TMP, left);
  } else {
    if (!(as->flags & JIT_F_ARMV6) && dest == left) tmp = left = RID_TMP;
    emit_nm(as, ARMI_MUL|ARMF_S(right), dest, left);
  }
  /* Only need this for the dest == left == right case. */
  if (ra_hasreg(tmp)) emit_dm(as, ARMI_MOV, tmp, right);
}

static void asm_add(ASMState *as, IRIns *ir)
{
#if !LJ_SOFTFP
  if (irt_isnum(ir->t)) {
    if (!asm_fusemadd(as, ir, ARMI_VMLA_D, ARMI_VMLA_D))
      asm_fparith(as, ir, ARMI_VADD_D);
    return;
  }
#endif
  asm_intop_s(as, ir, ARMI_ADD);
}

static void asm_sub(ASMState *as, IRIns *ir)
{
#if !LJ_SOFTFP
  if (irt_isnum(ir->t)) {
    if (!asm_fusemadd(as, ir, ARMI_VNMLS_D, ARMI_VMLS_D))
      asm_fparith(as, ir, ARMI_VSUB_D);
    return;
  }
#endif
  asm_intop_s(as, ir, ARMI_SUB);
}

static void asm_mul(ASMState *as, IRIns *ir)
{
#if !LJ_SOFTFP
  if (irt_isnum(ir->t)) {
    asm_fparith(as, ir, ARMI_VMUL_D);
    return;
  }
#endif
  asm_intmul(as, ir);
}

#define asm_addov(as, ir)	asm_add(as, ir)
#define asm_subov(as, ir)	asm_sub(as, ir)
#define asm_mulov(as, ir)	asm_mul(as, ir)

#if !LJ_SOFTFP
#define asm_div(as, ir)		asm_fparith(as, ir, ARMI_VDIV_D)
#define asm_pow(as, ir)		asm_callid(as, ir, IRCALL_lj_vm_powi)
#define asm_abs(as, ir)		asm_fpunary(as, ir, ARMI_VABS_D)
#define asm_atan2(as, ir)	asm_callid(as, ir, IRCALL_atan2)
#define asm_ldexp(as, ir)	asm_callid(as, ir, IRCALL_ldexp)
#endif

#define asm_mod(as, ir)		asm_callid(as, ir, IRCALL_lj_vm_modi)

static void asm_neg(ASMState *as, IRIns *ir)
{
#if !LJ_SOFTFP
  if (irt_isnum(ir->t)) {
    asm_fpunary(as, ir, ARMI_VNEG_D);
    return;
  }
#endif
  asm_intneg(as, ir, ARMI_RSB);
}

static void asm_bitop(ASMState *as, IRIns *ir, ARMIns ai)
{
  if (as->flagmcp == as->mcp) {  /* Try to drop cmp r, #0. */
    uint32_t cc = (as->mcp[1] >> 28);
    as->flagmcp = NULL;
    if (cc <= CC_NE) {
      as->mcp++;
      ai |= ARMI_S;
    } else if (cc == CC_GE) {
      *++as->mcp ^= ((CC_GE^CC_PL) << 28);
      ai |= ARMI_S;
    } else if (cc == CC_LT) {
      *++as->mcp ^= ((CC_LT^CC_MI) << 28);
      ai |= ARMI_S;
    }  /* else: other conds don't work with bit ops. */
  }
  if (ir->op2 == 0) {
    Reg dest = ra_dest(as, ir, RSET_GPR);
    uint32_t m = asm_fuseopm(as, ai, ir->op1, RSET_GPR);
    emit_d(as, ai^m, dest);
  } else {
    /* NYI: Turn BAND !k12 into uxtb, uxth or bfc or shl+shr. */
    asm_intop(as, ir, ai);
  }
}

#define asm_bnot(as, ir)	asm_bitop(as, ir, ARMI_MVN)

static void asm_bswap(ASMState *as, IRIns *ir)
{
  Reg dest = ra_dest(as, ir, RSET_GPR);
  Reg left = ra_alloc1(as, ir->op1, RSET_GPR);
  if ((as->flags & JIT_F_ARMV6)) {
    emit_dm(as, ARMI_REV, dest, left);
  } else {
    Reg tmp2 = dest;
    if (tmp2 == left)
      tmp2 = ra_scratch(as, rset_exclude(rset_exclude(RSET_GPR, dest), left));
    emit_dnm(as, ARMI_EOR|ARMF_SH(ARMSH_LSR, 8), dest, tmp2, RID_TMP);
    emit_dm(as, ARMI_MOV|ARMF_SH(ARMSH_ROR, 8), tmp2, left);
    emit_dn(as, ARMI_BIC|ARMI_K12|256*8|255, RID_TMP, RID_TMP);
    emit_dnm(as, ARMI_EOR|ARMF_SH(ARMSH_ROR, 16), RID_TMP, left, left);
  }
}

#define asm_band(as, ir)	asm_bitop(as, ir, ARMI_AND)
#define asm_bor(as, ir)		asm_bitop(as, ir, ARMI_ORR)
#define asm_bxor(as, ir)	asm_bitop(as, ir, ARMI_EOR)

static void asm_bitshift(ASMState *as, IRIns *ir, ARMShift sh)
{
  if (irref_isk(ir->op2)) {  /* Constant shifts. */
    /* NYI: Turn SHL+SHR or BAND+SHR into uxtb, uxth or ubfx. */
    /* NYI: Turn SHL+ASR into sxtb, sxth or sbfx. */
    Reg dest = ra_dest(as, ir, RSET_GPR);
    Reg left = ra_alloc1(as, ir->op1, RSET_GPR);
    int32_t shift = (IR(ir->op2)->i & 31);
    emit_dm(as, ARMI_MOV|ARMF_SH(sh, shift), dest, left);
  } else {
    Reg dest = ra_dest(as, ir, RSET_GPR);
    Reg left = ra_alloc1(as, ir->op1, RSET_GPR);
    Reg right = ra_alloc1(as, ir->op2, rset_exclude(RSET_GPR, left));
    emit_dm(as, ARMI_MOV|ARMF_RSH(sh, right), dest, left);
  }
}

#define asm_bshl(as, ir)	asm_bitshift(as, ir, ARMSH_LSL)
#define asm_bshr(as, ir)	asm_bitshift(as, ir, ARMSH_LSR)
#define asm_bsar(as, ir)	asm_bitshift(as, ir, ARMSH_ASR)
#define asm_bror(as, ir)	asm_bitshift(as, ir, ARMSH_ROR)
#define asm_brol(as, ir)	lua_assert(0)

static void asm_intmin_max(ASMState *as, IRIns *ir, int cc)
{
  uint32_t kcmp = 0, kmov = 0;
  Reg dest = ra_dest(as, ir, RSET_GPR);
  Reg left = ra_hintalloc(as, ir->op1, dest, RSET_GPR);
  Reg right = 0;
  if (irref_isk(ir->op2)) {
    kcmp = emit_isk12(ARMI_CMP, IR(ir->op2)->i);
    if (kcmp) kmov = emit_isk12(ARMI_MOV, IR(ir->op2)->i);
  }
  if (!kmov) {
    kcmp = 0;
    right = ra_alloc1(as, ir->op2, rset_exclude(RSET_GPR, left));
  }
  if (kmov || dest != right) {
    emit_dm(as, ARMF_CC(ARMI_MOV, cc)^kmov, dest, right);
    cc ^= 1;  /* Must use opposite conditions for paired moves. */
  } else {
    cc ^= (CC_LT^CC_GT);  /* Otherwise may swap CC_LT <-> CC_GT. */
  }
  if (dest != left) emit_dm(as, ARMF_CC(ARMI_MOV, cc), dest, left);
  emit_nm(as, ARMI_CMP^kcmp, left, right);
}

#if LJ_SOFTFP
static void asm_sfpmin_max(ASMState *as, IRIns *ir, int cc)
{
  const CCallInfo *ci = &lj_ir_callinfo[IRCALL_softfp_cmp];
  RegSet drop = RSET_SCRATCH;
  Reg r;
  IRRef args[4];
  args[0] = ir->op1; args[1] = (ir+1)->op1;
  args[2] = ir->op2; args[3] = (ir+1)->op2;
  /* __aeabi_cdcmple preserves r0-r3. */
  if (ra_hasreg(ir->r)) rset_clear(drop, ir->r);
  if (ra_hasreg((ir+1)->r)) rset_clear(drop, (ir+1)->r);
  if (!rset_test(as->freeset, RID_R2) &&
      regcost_ref(as->cost[RID_R2]) == args[2]) rset_clear(drop, RID_R2);
  if (!rset_test(as->freeset, RID_R3) &&
      regcost_ref(as->cost[RID_R3]) == args[3]) rset_clear(drop, RID_R3);
  ra_evictset(as, drop);
  ra_destpair(as, ir);
  emit_dm(as, ARMF_CC(ARMI_MOV, cc), RID_RETHI, RID_R3);
  emit_dm(as, ARMF_CC(ARMI_MOV, cc), RID_RETLO, RID_R2);
  emit_call(as, (void *)ci->func);
  for (r = RID_R0; r <= RID_R3; r++)
    ra_leftov(as, r, args[r-RID_R0]);
}
#else
static void asm_fpmin_max(ASMState *as, IRIns *ir, int cc)
{
  Reg dest = (ra_dest(as, ir, RSET_FPR) & 15);
  Reg right, left = ra_alloc2(as, ir, RSET_FPR);
  right = ((left >> 8) & 15); left &= 15;
  if (dest != left) emit_dm(as, ARMF_CC(ARMI_VMOV_D, cc^1), dest, left);
  if (dest != right) emit_dm(as, ARMF_CC(ARMI_VMOV_D, cc), dest, right);
  emit_d(as, ARMI_VMRS, 0);
  emit_dm(as, ARMI_VCMP_D, left, right);
}
#endif

static void asm_min_max(ASMState *as, IRIns *ir, int cc, int fcc)
{
#if LJ_SOFTFP
  UNUSED(fcc);
#else
  if (irt_isnum(ir->t))
    asm_fpmin_max(as, ir, fcc);
  else
#endif
    asm_intmin_max(as, ir, cc);
}

#define asm_min(as, ir)		asm_min_max(as, ir, CC_GT, CC_HI)
#define asm_max(as, ir)		asm_min_max(as, ir, CC_LT, CC_LO)

/* -- Comparisons --------------------------------------------------------- */

/* Map of comparisons to flags. ORDER IR. */
static const uint8_t asm_compmap[IR_ABC+1] = {
  /* op  FP swp  int cc   FP cc */
  /* LT       */ CC_GE + (CC_HS << 4),
  /* GE    x  */ CC_LT + (CC_HI << 4),
  /* LE       */ CC_GT + (CC_HI << 4),
  /* GT    x  */ CC_LE + (CC_HS << 4),
  /* ULT   x  */ CC_HS + (CC_LS << 4),
  /* UGE      */ CC_LO + (CC_LO << 4),
  /* ULE   x  */ CC_HI + (CC_LO << 4),
  /* UGT      */ CC_LS + (CC_LS << 4),
  /* EQ       */ CC_NE + (CC_NE << 4),
  /* NE       */ CC_EQ + (CC_EQ << 4),
  /* ABC      */ CC_LS + (CC_LS << 4)  /* Same as UGT. */
};

#if LJ_SOFTFP
/* FP comparisons. */
static void asm_sfpcomp(ASMState *as, IRIns *ir)
{
  const CCallInfo *ci = &lj_ir_callinfo[IRCALL_softfp_cmp];
  RegSet drop = RSET_SCRATCH;
  Reg r;
  IRRef args[4];
  int swp = (((ir->o ^ (ir->o >> 2)) & ~(ir->o >> 3) & 1) << 1);
  args[swp^0] = ir->op1; args[swp^1] = (ir+1)->op1;
  args[swp^2] = ir->op2; args[swp^3] = (ir+1)->op2;
  /* __aeabi_cdcmple preserves r0-r3. This helps to reduce spills. */
  for (r = RID_R0; r <= RID_R3; r++)
    if (!rset_test(as->freeset, r) &&
	regcost_ref(as->cost[r]) == args[r-RID_R0]) rset_clear(drop, r);
  ra_evictset(as, drop);
  asm_guardcc(as, (asm_compmap[ir->o] >> 4));
  emit_call(as, (void *)ci->func);
  for (r = RID_R0; r <= RID_R3; r++)
    ra_leftov(as, r, args[r-RID_R0]);
}
#else
/* FP comparisons. */
static void asm_fpcomp(ASMState *as, IRIns *ir)
{
  Reg left, right;
  ARMIns ai;
  int swp = ((ir->o ^ (ir->o >> 2)) & ~(ir->o >> 3) & 1);
  if (!swp && irref_isk(ir->op2) && ir_knum(IR(ir->op2))->u64 == 0) {
    left = (ra_alloc1(as, ir->op1, RSET_FPR) & 15);
    right = 0;
    ai = ARMI_VCMPZ_D;
  } else {
    left = ra_alloc2(as, ir, RSET_FPR);
    if (swp) {
      right = (left & 15); left = ((left >> 8) & 15);
    } else {
      right = ((left >> 8) & 15); left &= 15;
    }
    ai = ARMI_VCMP_D;
  }
  asm_guardcc(as, (asm_compmap[ir->o] >> 4));
  emit_d(as, ARMI_VMRS, 0);
  emit_dm(as, ai, left, right);
}
#endif

/* Integer comparisons. */
static void asm_intcomp(ASMState *as, IRIns *ir)
{
  ARMCC cc = (asm_compmap[ir->o] & 15);
  IRRef lref = ir->op1, rref = ir->op2;
  Reg left;
  uint32_t m;
  int cmpprev0 = 0;
  lua_assert(irt_isint(ir->t) || irt_isu32(ir->t) || irt_isaddr(ir->t));
  if (asm_swapops(as, lref, rref)) {
    Reg tmp = lref; lref = rref; rref = tmp;
    if (cc >= CC_GE) cc ^= 7;  /* LT <-> GT, LE <-> GE */
    else if (cc > CC_NE) cc ^= 11;  /* LO <-> HI, LS <-> HS */
  }
  if (irref_isk(rref) && IR(rref)->i == 0) {
    IRIns *irl = IR(lref);
    cmpprev0 = (irl+1 == ir);
    /* Combine comp(BAND(left, right), 0) into tst left, right. */
    if (cmpprev0 && irl->o == IR_BAND && !ra_used(irl)) {
      IRRef blref = irl->op1, brref = irl->op2;
      uint32_t m2 = 0;
      Reg bleft;
      if (asm_swapops(as, blref, brref)) {
	Reg tmp = blref; blref = brref; brref = tmp;
      }
      if (irref_isk(brref)) {
	m2 = emit_isk12(ARMI_AND, IR(brref)->i);
	if ((m2 & (ARMI_AND^ARMI_BIC)))
	  goto notst;  /* Not beneficial if we miss a constant operand. */
      }
      if (cc == CC_GE) cc = CC_PL;
      else if (cc == CC_LT) cc = CC_MI;
      else if (cc > CC_NE) goto notst;  /* Other conds don't work with tst. */
      bleft = ra_alloc1(as, blref, RSET_GPR);
      if (!m2) m2 = asm_fuseopm(as, 0, brref, rset_exclude(RSET_GPR, bleft));
      asm_guardcc(as, cc);
      emit_n(as, ARMI_TST^m2, bleft);
      return;
    }
  }
notst:
  left = ra_alloc1(as, lref, RSET_GPR);
  m = asm_fuseopm(as, ARMI_CMP, rref, rset_exclude(RSET_GPR, left));
  asm_guardcc(as, cc);
  emit_n(as, ARMI_CMP^m, left);
  /* Signed comparison with zero and referencing previous ins? */
  if (cmpprev0 && (cc <= CC_NE || cc >= CC_GE))
    as->flagmcp = as->mcp;  /* Allow elimination of the compare. */
}

static void asm_comp(ASMState *as, IRIns *ir)
{
#if !LJ_SOFTFP
  if (irt_isnum(ir->t))
    asm_fpcomp(as, ir);
  else
#endif
    asm_intcomp(as, ir);
}

#define asm_equal(as, ir)	asm_comp(as, ir)

#if LJ_HASFFI
/* 64 bit integer comparisons. */
static void asm_int64comp(ASMState *as, IRIns *ir)
{
  int signedcomp = (ir->o <= IR_GT);
  ARMCC cclo, cchi;
  Reg leftlo, lefthi;
  uint32_t mlo, mhi;
  RegSet allow = RSET_GPR, oldfree;

  /* Always use unsigned comparison for loword. */
  cclo = asm_compmap[ir->o + (signedcomp ? 4 : 0)] & 15;
  leftlo = ra_alloc1(as, ir->op1, allow);
  oldfree = as->freeset;
  mlo = asm_fuseopm(as, ARMI_CMP, ir->op2, rset_clear(allow, leftlo));
  allow &= ~(oldfree & ~as->freeset);  /* Update for allocs of asm_fuseopm. */

  /* Use signed or unsigned comparison for hiword. */
  cchi = asm_compmap[ir->o] & 15;
  lefthi = ra_alloc1(as, (ir+1)->op1, allow);
  mhi = asm_fuseopm(as, ARMI_CMP, (ir+1)->op2, rset_clear(allow, lefthi));

  /* All register allocations must be performed _before_ this point. */
  if (signedcomp) {
    MCLabel l_around = emit_label(as);
    asm_guardcc(as, cclo);
    emit_n(as, ARMI_CMP^mlo, leftlo);
    emit_branch(as, ARMF_CC(ARMI_B, CC_NE), l_around);
    if (cchi == CC_GE || cchi == CC_LE) cchi ^= 6;  /* GE -> GT, LE -> LT */
    asm_guardcc(as, cchi);
  } else {
    asm_guardcc(as, cclo);
    emit_n(as, ARMF_CC(ARMI_CMP, CC_EQ)^mlo, leftlo);
  }
  emit_n(as, ARMI_CMP^mhi, lefthi);
}
#endif

/* -- Support for 64 bit ops in 32 bit mode ------------------------------- */

/* Hiword op of a split 64 bit op. Previous op must be the loword op. */
static void asm_hiop(ASMState *as, IRIns *ir)
{
#if LJ_HASFFI || LJ_SOFTFP
  /* HIOP is marked as a store because it needs its own DCE logic. */
  int uselo = ra_used(ir-1), usehi = ra_used(ir);  /* Loword/hiword used? */
  if (LJ_UNLIKELY(!(as->flags & JIT_F_OPT_DCE))) uselo = usehi = 1;
  if ((ir-1)->o <= IR_NE) {  /* 64 bit integer or FP comparisons. ORDER IR. */
    as->curins--;  /* Always skip the loword comparison. */
#if LJ_SOFTFP
    if (!irt_isint(ir->t)) {
      asm_sfpcomp(as, ir-1);
      return;
    }
#endif
#if LJ_HASFFI
    asm_int64comp(as, ir-1);
#endif
    return;
#if LJ_SOFTFP
  } else if ((ir-1)->o == IR_MIN || (ir-1)->o == IR_MAX) {
    as->curins--;  /* Always skip the loword min/max. */
    if (uselo || usehi)
      asm_sfpmin_max(as, ir-1, (ir-1)->o == IR_MIN ? CC_HI : CC_LO);
    return;
#elif LJ_HASFFI
  } else if ((ir-1)->o == IR_CONV) {
    as->curins--;  /* Always skip the CONV. */
    if (usehi || uselo)
      asm_conv64(as, ir);
    return;
#endif
  } else if ((ir-1)->o == IR_XSTORE) {
    if ((ir-1)->r != RID_SINK)
      asm_xstore_(as, ir, 4);
    return;
  }
  if (!usehi) return;  /* Skip unused hiword op for all remaining ops. */
  switch ((ir-1)->o) {
#if LJ_HASFFI
  case IR_ADD:
    as->curins--;
    asm_intop(as, ir, ARMI_ADC);
    asm_intop(as, ir-1, ARMI_ADD|ARMI_S);
    break;
  case IR_SUB:
    as->curins--;
    asm_intop(as, ir, ARMI_SBC);
    asm_intop(as, ir-1, ARMI_SUB|ARMI_S);
    break;
  case IR_NEG:
    as->curins--;
    asm_intneg(as, ir, ARMI_RSC);
    asm_intneg(as, ir-1, ARMI_RSB|ARMI_S);
    break;
#endif
#if LJ_SOFTFP
  case IR_SLOAD: case IR_ALOAD: case IR_HLOAD: case IR_ULOAD: case IR_VLOAD:
  case IR_STRTO:
    if (!uselo)
      ra_allocref(as, ir->op1, RSET_GPR);  /* Mark lo op as used. */
    break;
#endif
  case IR_CALLN:
  case IR_CALLS:
  case IR_CALLXS:
    if (!uselo)
      ra_allocref(as, ir->op1, RID2RSET(RID_RETLO));  /* Mark lo op as used. */
    break;
#if LJ_SOFTFP
  case IR_ASTORE: case IR_HSTORE: case IR_USTORE: case IR_TOSTR:
#endif
  case IR_CNEWI:
    /* Nothing to do here. Handled by lo op itself. */
    break;
  default: lua_assert(0); break;
  }
#else
  UNUSED(as); UNUSED(ir); lua_assert(0);
#endif
}

/* -- Profiling ----------------------------------------------------------- */

static void asm_prof(ASMState *as, IRIns *ir)
{
  UNUSED(ir);
  asm_guardcc(as, CC_NE);
  emit_n(as, ARMI_TST|ARMI_K12|HOOK_PROFILE, RID_TMP);
  emit_lsptr(as, ARMI_LDRB, RID_TMP, (void *)&J2G(as->J)->hookmask);
}

/* -- Stack handling ------------------------------------------------------ */

/* Check Lua stack size for overflow. Use exit handler as fallback. */
static void asm_stack_check(ASMState *as, BCReg topslot,
			    IRIns *irp, RegSet allow, ExitNo exitno)
{
  Reg pbase;
  uint32_t k;
  if (irp) {
    if (!ra_hasspill(irp->s)) {
      pbase = irp->r;
      lua_assert(ra_hasreg(pbase));
    } else if (allow) {
      pbase = rset_pickbot(allow);
    } else {
      pbase = RID_RET;
      emit_lso(as, ARMI_LDR, RID_RET, RID_SP, 0);  /* Restore temp. register. */
    }
  } else {
    pbase = RID_BASE;
  }
  emit_branch(as, ARMF_CC(ARMI_BL, CC_LS), exitstub_addr(as->J, exitno));
  k = emit_isk12(0, (int32_t)(8*topslot));
  lua_assert(k);
  emit_n(as, ARMI_CMP^k, RID_TMP);
  emit_dnm(as, ARMI_SUB, RID_TMP, RID_TMP, pbase);
  emit_lso(as, ARMI_LDR, RID_TMP, RID_TMP,
	   (int32_t)offsetof(lua_State, maxstack));
  if (irp) {  /* Must not spill arbitrary registers in head of side trace. */
    int32_t i = i32ptr(&J2G(as->J)->cur_L);
    if (ra_hasspill(irp->s))
      emit_lso(as, ARMI_LDR, pbase, RID_SP, sps_scale(irp->s));
    emit_lso(as, ARMI_LDR, RID_TMP, RID_TMP, (i & 4095));
    if (ra_hasspill(irp->s) && !allow)
      emit_lso(as, ARMI_STR, RID_RET, RID_SP, 0);  /* Save temp. register. */
    emit_loadi(as, RID_TMP, (i & ~4095));
  } else {
    emit_getgl(as, RID_TMP, cur_L);
  }
}

/* Restore Lua stack from on-trace state. */
static void asm_stack_restore(ASMState *as, SnapShot *snap)
{
  SnapEntry *map = &as->T->snapmap[snap->mapofs];
  SnapEntry *flinks = &as->T->snapmap[snap_nextofs(as->T, snap)-1];
  MSize n, nent = snap->nent;
  /* Store the value of all modified slots to the Lua stack. */
  for (n = 0; n < nent; n++) {
    SnapEntry sn = map[n];
    BCReg s = snap_slot(sn);
    int32_t ofs = 8*((int32_t)s-1);
    IRRef ref = snap_ref(sn);
    IRIns *ir = IR(ref);
    if ((sn & SNAP_NORESTORE))
      continue;
    if (irt_isnum(ir->t)) {
#if LJ_SOFTFP
      RegSet odd = rset_exclude(RSET_GPRODD, RID_BASE);
      Reg tmp;
      lua_assert(irref_isk(ref));  /* LJ_SOFTFP: must be a number constant. */
      tmp = ra_allock(as, (int32_t)ir_knum(ir)->u32.lo,
		      rset_exclude(RSET_GPREVEN, RID_BASE));
      emit_lso(as, ARMI_STR, tmp, RID_BASE, ofs);
      if (rset_test(as->freeset, tmp+1)) odd = RID2RSET(tmp+1);
      tmp = ra_allock(as, (int32_t)ir_knum(ir)->u32.hi, odd);
      emit_lso(as, ARMI_STR, tmp, RID_BASE, ofs+4);
#else
      Reg src = ra_alloc1(as, ref, RSET_FPR);
      emit_vlso(as, ARMI_VSTR_D, src, RID_BASE, ofs);
#endif
    } else {
      RegSet odd = rset_exclude(RSET_GPRODD, RID_BASE);
      Reg type;
      lua_assert(irt_ispri(ir->t) || irt_isaddr(ir->t) || irt_isinteger(ir->t));
      if (!irt_ispri(ir->t)) {
	Reg src = ra_alloc1(as, ref, rset_exclude(RSET_GPREVEN, RID_BASE));
	emit_lso(as, ARMI_STR, src, RID_BASE, ofs);
	if (rset_test(as->freeset, src+1)) odd = RID2RSET(src+1);
      }
      if ((sn & (SNAP_CONT|SNAP_FRAME))) {
	if (s == 0) continue;  /* Do not overwrite link to previous frame. */
	type = ra_allock(as, (int32_t)(*flinks--), odd);
#if LJ_SOFTFP
      } else if ((sn & SNAP_SOFTFPNUM)) {
	type = ra_alloc1(as, ref+1, rset_exclude(RSET_GPRODD, RID_BASE));
#endif
      } else {
	type = ra_allock(as, (int32_t)irt_toitype(ir->t), odd);
      }
      emit_lso(as, ARMI_STR, type, RID_BASE, ofs+4);
    }
    checkmclim(as);
  }
  lua_assert(map + nent == flinks);
}

/* -- GC handling --------------------------------------------------------- */

/* Check GC threshold and do one or more GC steps. */
static void asm_gc_check(ASMState *as)
{
  const CCallInfo *ci = &lj_ir_callinfo[IRCALL_lj_gc_step_jit];
  IRRef args[2];
  MCLabel l_end;
  Reg tmp1, tmp2;
  ra_evictset(as, RSET_SCRATCH);
  l_end = emit_label(as);
  /* Exit trace if in GCSatomic or GCSfinalize. Avoids syncing GC objects. */
  asm_guardcc(as, CC_NE);  /* Assumes asm_snap_prep() already done. */
  emit_n(as, ARMI_CMP|ARMI_K12|0, RID_RET);
  args[0] = ASMREF_TMP1;  /* global_State *g */
  args[1] = ASMREF_TMP2;  /* MSize steps     */
  asm_gencall(as, ci, args);
  tmp1 = ra_releasetmp(as, ASMREF_TMP1);
  tmp2 = ra_releasetmp(as, ASMREF_TMP2);
  emit_loadi(as, tmp2, as->gcsteps);
  /* Jump around GC step if GC total < GC threshold. */
  emit_branch(as, ARMF_CC(ARMI_B, CC_LS), l_end);
  emit_nm(as, ARMI_CMP, RID_TMP, tmp2);
  emit_lso(as, ARMI_LDR, tmp2, tmp1,
	   (int32_t)offsetof(global_State, gc.threshold));
  emit_lso(as, ARMI_LDR, RID_TMP, tmp1,
	   (int32_t)offsetof(global_State, gc.total));
  ra_allockreg(as, i32ptr(J2G(as->J)), tmp1);
  as->gcsteps = 0;
  checkmclim(as);
}

/* -- Loop handling ------------------------------------------------------- */

/* Fixup the loop branch. */
static void asm_loop_fixup(ASMState *as)
{
  MCode *p = as->mctop;
  MCode *target = as->mcp;
  if (as->loopinv) {  /* Inverted loop branch? */
    /* asm_guardcc already inverted the bcc and patched the final bl. */
    p[-2] |= ((uint32_t)(target-p) & 0x00ffffffu);
  } else {
    p[-1] = ARMI_B | ((uint32_t)((target-p)-1) & 0x00ffffffu);
  }
}

/* -- Head of trace ------------------------------------------------------- */

/* Reload L register from g->cur_L. */
static void asm_head_lreg(ASMState *as)
{
  IRIns *ir = IR(ASMREF_L);
  if (ra_used(ir)) {
    Reg r = ra_dest(as, ir, RSET_GPR);
    emit_getgl(as, r, cur_L);
    ra_evictk(as);
  }
}

/* Coalesce BASE register for a root trace. */
static void asm_head_root_base(ASMState *as)
{
  IRIns *ir;
  asm_head_lreg(as);
  ir = IR(REF_BASE);
  if (ra_hasreg(ir->r) && (rset_test(as->modset, ir->r) || irt_ismarked(ir->t)))
    ra_spill(as, ir);
  ra_destreg(as, ir, RID_BASE);
}

/* Coalesce BASE register for a side trace. */
static RegSet asm_head_side_base(ASMState *as, IRIns *irp, RegSet allow)
{
  IRIns *ir;
  asm_head_lreg(as);
  ir = IR(REF_BASE);
  if (ra_hasreg(ir->r) && (rset_test(as->modset, ir->r) || irt_ismarked(ir->t)))
    ra_spill(as, ir);
  if (ra_hasspill(irp->s)) {
    rset_clear(allow, ra_dest(as, ir, allow));
  } else {
    Reg r = irp->r;
    lua_assert(ra_hasreg(r));
    rset_clear(allow, r);
    if (r != ir->r && !rset_test(as->freeset, r))
      ra_restore(as, regcost_ref(as->cost[r]));
    ra_destreg(as, ir, r);
  }
  return allow;
}

/* -- Tail of trace ------------------------------------------------------- */

/* Fixup the tail code. */
static void asm_tail_fixup(ASMState *as, TraceNo lnk)
{
  MCode *p = as->mctop;
  MCode *target;
  int32_t spadj = as->T->spadjust;
  if (spadj == 0) {
    as->mctop = --p;
  } else {
    /* Patch stack adjustment. */
    uint32_t k = emit_isk12(ARMI_ADD, spadj);
    lua_assert(k);
    p[-2] = (ARMI_ADD^k) | ARMF_D(RID_SP) | ARMF_N(RID_SP);
  }
  /* Patch exit branch. */
  target = lnk ? traceref(as->J, lnk)->mcode : (MCode *)lj_vm_exit_interp;
  p[-1] = ARMI_B|(((target-p)-1)&0x00ffffffu);
}

/* Prepare tail of code. */
static void asm_tail_prep(ASMState *as)
{
  MCode *p = as->mctop - 1;  /* Leave room for exit branch. */
  if (as->loopref) {
    as->invmcp = as->mcp = p;
  } else {
    as->mcp = p-1;  /* Leave room for stack pointer adjustment. */
    as->invmcp = NULL;
  }
  *p = 0;  /* Prevent load/store merging. */
}

/* -- Trace setup --------------------------------------------------------- */

/* Ensure there are enough stack slots for call arguments. */
static Reg asm_setup_call_slots(ASMState *as, IRIns *ir, const CCallInfo *ci)
{
  IRRef args[CCI_NARGS_MAX*2];
  uint32_t i, nargs = CCI_XNARGS(ci);
  int nslots = 0, ngpr = REGARG_NUMGPR, nfpr = REGARG_NUMFPR, fprodd = 0;
  asm_collectargs(as, ir, ci, args);
  for (i = 0; i < nargs; i++) {
    if (!LJ_SOFTFP && args[i] && irt_isfp(IR(args[i])->t)) {
      if (!LJ_ABI_SOFTFP && !(ci->flags & CCI_VARARG)) {
	if (irt_isnum(IR(args[i])->t)) {
	  if (nfpr > 0) nfpr--;
	  else fprodd = 0, nslots = (nslots + 3) & ~1;
	} else {
	  if (fprodd) fprodd--;
	  else if (nfpr > 0) fprodd = 1, nfpr--;
	  else nslots++;
	}
      } else if (irt_isnum(IR(args[i])->t)) {
	ngpr &= ~1;
	if (ngpr > 0) ngpr -= 2; else nslots += 2;
      } else {
	if (ngpr > 0) ngpr--; else nslots++;
      }
    } else {
      if (ngpr > 0) ngpr--; else nslots++;
    }
  }
  if (nslots > as->evenspill)  /* Leave room for args in stack slots. */
    as->evenspill = nslots;
  return REGSP_HINT(RID_RET);
}

static void asm_setup_target(ASMState *as)
{
  /* May need extra exit for asm_stack_check on side traces. */
  asm_exitstub_setup(as, as->T->nsnap + (as->parent ? 1 : 0));
}

/* -- Trace patching ------------------------------------------------------ */

/* Patch exit jumps of existing machine code to a new target. */
void lj_asm_patchexit(jit_State *J, GCtrace *T, ExitNo exitno, MCode *target)
{
  MCode *p = T->mcode;
  MCode *pe = (MCode *)((char *)p + T->szmcode);
  MCode *cstart = NULL, *cend = p;
  MCode *mcarea = lj_mcode_patch(J, p, 0);
  MCode *px = exitstub_addr(J, exitno) - 2;
  for (; p < pe; p++) {
    /* Look for bl_cc exitstub, replace with b_cc target. */
    uint32_t ins = *p;
    if ((ins & 0x0f000000u) == 0x0b000000u && ins < 0xf0000000u &&
	((ins ^ (px-p)) & 0x00ffffffu) == 0) {
      *p = (ins & 0xfe000000u) | (((target-p)-2) & 0x00ffffffu);
      cend = p+1;
      if (!cstart) cstart = p;
    }
  }
  lua_assert(cstart != NULL);
  lj_mcode_sync(cstart, cend);
  lj_mcode_patch(J, mcarea, 1);
}
<|MERGE_RESOLUTION|>--- conflicted
+++ resolved
@@ -1412,16 +1412,6 @@
   emit_dn(as, ai^m, dest, left);
 }
 
-<<<<<<< HEAD
-static void asm_intop_s(ASMState *as, IRIns *ir, ARMIns ai)
-{
-  if (as->flagmcp == as->mcp) {  /* Drop cmp r, #0. */
-    as->flagmcp = NULL;
-    as->mcp++;
-    ai |= ARMI_S;
-  }
-  asm_intop(as, ir, ai);
-=======
 /* Try to drop cmp r, #0. */
 static ARMIns asm_drop_cmp0(ASMState *as, ARMIns ai)
 {
@@ -1445,20 +1435,6 @@
 static void asm_intop_s(ASMState *as, IRIns *ir, ARMIns ai)
 {
   asm_intop(as, ir, asm_drop_cmp0(as, ai));
-}
-
-static void asm_bitop(ASMState *as, IRIns *ir, ARMIns ai)
-{
-  ai = asm_drop_cmp0(as, ai);
-  if (ir->op2 == 0) {
-    Reg dest = ra_dest(as, ir, RSET_GPR);
-    uint32_t m = asm_fuseopm(as, ai, ir->op1, RSET_GPR);
-    emit_d(as, ai^m, dest);
-  } else {
-    /* NYI: Turn BAND !k12 into uxtb, uxth or bfc or shl+shr. */
-    asm_intop(as, ir, ai);
-  }
->>>>>>> 9bd5a722
 }
 
 static void asm_intneg(ASMState *as, IRIns *ir, ARMIns ai)
@@ -1553,20 +1529,7 @@
 
 static void asm_bitop(ASMState *as, IRIns *ir, ARMIns ai)
 {
-  if (as->flagmcp == as->mcp) {  /* Try to drop cmp r, #0. */
-    uint32_t cc = (as->mcp[1] >> 28);
-    as->flagmcp = NULL;
-    if (cc <= CC_NE) {
-      as->mcp++;
-      ai |= ARMI_S;
-    } else if (cc == CC_GE) {
-      *++as->mcp ^= ((CC_GE^CC_PL) << 28);
-      ai |= ARMI_S;
-    } else if (cc == CC_LT) {
-      *++as->mcp ^= ((CC_LT^CC_MI) << 28);
-      ai |= ARMI_S;
-    }  /* else: other conds don't work with bit ops. */
-  }
+  ai = asm_drop_cmp0(as, ai);
   if (ir->op2 == 0) {
     Reg dest = ra_dest(as, ir, RSET_GPR);
     uint32_t m = asm_fuseopm(as, ai, ir->op1, RSET_GPR);
