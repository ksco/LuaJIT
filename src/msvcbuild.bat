--- conflicted
+++ resolved
@@ -1,129 +1,125 @@
-@rem Script to build LuaJIT with MSVC.
-@rem Copyright (C) 2005-2019 Mike Pall. See Copyright Notice in luajit.h
-@rem
-@rem Open a "Visual Studio Command Prompt" (either x86 or x64).
-@rem Then cd to this directory and run this script. Use the following
-@rem options (in order), if needed. The default is a dynamic release build.
-@rem
-@rem   debug    emit debug symbols
-@rem   amalg    amalgamated build
-@rem   static   static linkage
-
-@if not defined INCLUDE goto :FAIL
-
-@setlocal
-@rem Add more debug flags here, e.g. DEBUGCFLAGS=/DLUA_USE_APICHECK
-@set DEBUGCFLAGS=
-@set LJCOMPILE=cl /nologo /c /O2 /W3 /D_CRT_SECURE_NO_DEPRECATE /D_CRT_STDIO_INLINE=__declspec(dllexport)__inline
-@set LJLINK=link /nologo
-@set LJMT=mt /nologo
-@set LJLIB=lib /nologo /nodefaultlib
-@set DASMDIR=..\dynasm
-@set DASM=%DASMDIR%\dynasm.lua
-@set DASC=vm_x86.dasc
-@set LJDLLNAME=lua51.dll
-@set LJLIBNAME=lua51.lib
-@set BUILDTYPE=release
-@set ALL_LIB=lib_base.c lib_math.c lib_bit.c lib_string.c lib_table.c lib_io.c lib_os.c lib_package.c lib_debug.c lib_jit.c lib_ffi.c
-
-%LJCOMPILE% host\minilua.c
-@if errorlevel 1 goto :BAD
-%LJLINK% /out:minilua.exe minilua.obj
-@if errorlevel 1 goto :BAD
-if exist minilua.exe.manifest^
-  %LJMT% -manifest minilua.exe.manifest -outputresource:minilua.exe
-
-@set DASMFLAGS=-D WIN -D JIT -D FFI -D P64
-@set LJARCH=x64
-@minilua
-@if errorlevel 8 goto :X64
-@set DASMFLAGS=-D WIN -D JIT -D FFI
-@set LJARCH=x86
-@set LJCOMPILE=%LJCOMPILE% /arch:SSE2
-:X64
-@if "%1" neq "gc64" goto :NOGC64
-@shift
-@set DASC=vm_x64.dasc
-@set LJCOMPILE=%LJCOMPILE% /DLUAJIT_ENABLE_GC64
-:NOGC64
-minilua %DASM% -LN %DASMFLAGS% -o host\buildvm_arch.h %DASC%
-@if errorlevel 1 goto :BAD
-
-%LJCOMPILE% /I "." /I %DASMDIR% host\buildvm*.c
-@if errorlevel 1 goto :BAD
-%LJLINK% /out:buildvm.exe buildvm*.obj
-@if errorlevel 1 goto :BAD
-if exist buildvm.exe.manifest^
-  %LJMT% -manifest buildvm.exe.manifest -outputresource:buildvm.exe
-
-buildvm -m peobj -o lj_vm.obj
-@if errorlevel 1 goto :BAD
-buildvm -m bcdef -o lj_bcdef.h %ALL_LIB%
-@if errorlevel 1 goto :BAD
-buildvm -m ffdef -o lj_ffdef.h %ALL_LIB%
-@if errorlevel 1 goto :BAD
-buildvm -m libdef -o lj_libdef.h %ALL_LIB%
-@if errorlevel 1 goto :BAD
-buildvm -m recdef -o lj_recdef.h %ALL_LIB%
-@if errorlevel 1 goto :BAD
-buildvm -m vmdef -o jit\vmdef.lua %ALL_LIB%
-@if errorlevel 1 goto :BAD
-buildvm -m folddef -o lj_folddef.h lj_opt_fold.c
-@if errorlevel 1 goto :BAD
-
-@if "%1" neq "debug" goto :NODEBUG
-@shift
-<<<<<<< HEAD
-@set LJCOMPILE=%LJCOMPILE% /Zi
-@set LJLINK=%LJLINK% /debug /opt:ref /opt:icf /incremental:no
-=======
-@set BUILDTYPE=debug
-@set LJCOMPILE=%LJCOMPILE% /Zi %DEBUGCFLAGS%
->>>>>>> c6c6e3b4
-:NODEBUG
-@set LJLINK=%LJLINK% /%BUILDTYPE%
-@if "%1"=="amalg" goto :AMALGDLL
-@if "%1"=="static" goto :STATIC
-%LJCOMPILE% /MD /DLUA_BUILD_AS_DLL lj_*.c lib_*.c
-@if errorlevel 1 goto :BAD
-%LJLINK% /DLL /out:%LJDLLNAME% lj_*.obj lib_*.obj
-@if errorlevel 1 goto :BAD
-@goto :MTDLL
-:STATIC
-%LJCOMPILE% lj_*.c lib_*.c
-@if errorlevel 1 goto :BAD
-%LJLIB% /OUT:%LJLIBNAME% lj_*.obj lib_*.obj
-@if errorlevel 1 goto :BAD
-@goto :MTDLL
-:AMALGDLL
-%LJCOMPILE% /MD /DLUA_BUILD_AS_DLL ljamalg.c
-@if errorlevel 1 goto :BAD
-%LJLINK% /DLL /out:%LJDLLNAME% ljamalg.obj lj_vm.obj
-@if errorlevel 1 goto :BAD
-:MTDLL
-if exist %LJDLLNAME%.manifest^
-  %LJMT% -manifest %LJDLLNAME%.manifest -outputresource:%LJDLLNAME%;2
-
-%LJCOMPILE% luajit.c
-@if errorlevel 1 goto :BAD
-%LJLINK% /out:luajit.exe luajit.obj %LJLIBNAME%
-@if errorlevel 1 goto :BAD
-if exist luajit.exe.manifest^
-  %LJMT% -manifest luajit.exe.manifest -outputresource:luajit.exe
-
-@del *.obj *.manifest minilua.exe buildvm.exe
-@del host\buildvm_arch.h
-@del lj_bcdef.h lj_ffdef.h lj_libdef.h lj_recdef.h lj_folddef.h
-@echo.
-@echo === Successfully built LuaJIT for Windows/%LJARCH% ===
-
-@goto :END
-:BAD
-@echo.
-@echo *******************************************************
-@echo *** Build FAILED -- Please check the error messages ***
-@echo *******************************************************
-@goto :END
-:FAIL
-@echo You must open a "Visual Studio Command Prompt" to run this script
-:END
+@rem Script to build LuaJIT with MSVC.
+@rem Copyright (C) 2005-2019 Mike Pall. See Copyright Notice in luajit.h
+@rem
+@rem Open a "Visual Studio Command Prompt" (either x86 or x64).
+@rem Then cd to this directory and run this script. Use the following
+@rem options (in order), if needed. The default is a dynamic release build.
+@rem
+@rem   debug    emit debug symbols
+@rem   amalg    amalgamated build
+@rem   static   static linkage
+
+@if not defined INCLUDE goto :FAIL
+
+@setlocal
+@rem Add more debug flags here, e.g. DEBUGCFLAGS=/DLUA_USE_APICHECK
+@set DEBUGCFLAGS=
+@set LJCOMPILE=cl /nologo /c /O2 /W3 /D_CRT_SECURE_NO_DEPRECATE /D_CRT_STDIO_INLINE=__declspec(dllexport)__inline
+@set LJLINK=link /nologo
+@set LJMT=mt /nologo
+@set LJLIB=lib /nologo /nodefaultlib
+@set DASMDIR=..\dynasm
+@set DASM=%DASMDIR%\dynasm.lua
+@set DASC=vm_x86.dasc
+@set LJDLLNAME=lua51.dll
+@set LJLIBNAME=lua51.lib
+@set BUILDTYPE=release
+@set ALL_LIB=lib_base.c lib_math.c lib_bit.c lib_string.c lib_table.c lib_io.c lib_os.c lib_package.c lib_debug.c lib_jit.c lib_ffi.c
+
+%LJCOMPILE% host\minilua.c
+@if errorlevel 1 goto :BAD
+%LJLINK% /out:minilua.exe minilua.obj
+@if errorlevel 1 goto :BAD
+if exist minilua.exe.manifest^
+  %LJMT% -manifest minilua.exe.manifest -outputresource:minilua.exe
+
+@set DASMFLAGS=-D WIN -D JIT -D FFI -D P64
+@set LJARCH=x64
+@minilua
+@if errorlevel 8 goto :X64
+@set DASMFLAGS=-D WIN -D JIT -D FFI
+@set LJARCH=x86
+@set LJCOMPILE=%LJCOMPILE% /arch:SSE2
+:X64
+@if "%1" neq "gc64" goto :NOGC64
+@shift
+@set DASC=vm_x64.dasc
+@set LJCOMPILE=%LJCOMPILE% /DLUAJIT_ENABLE_GC64
+:NOGC64
+minilua %DASM% -LN %DASMFLAGS% -o host\buildvm_arch.h %DASC%
+@if errorlevel 1 goto :BAD
+
+%LJCOMPILE% /I "." /I %DASMDIR% host\buildvm*.c
+@if errorlevel 1 goto :BAD
+%LJLINK% /out:buildvm.exe buildvm*.obj
+@if errorlevel 1 goto :BAD
+if exist buildvm.exe.manifest^
+  %LJMT% -manifest buildvm.exe.manifest -outputresource:buildvm.exe
+
+buildvm -m peobj -o lj_vm.obj
+@if errorlevel 1 goto :BAD
+buildvm -m bcdef -o lj_bcdef.h %ALL_LIB%
+@if errorlevel 1 goto :BAD
+buildvm -m ffdef -o lj_ffdef.h %ALL_LIB%
+@if errorlevel 1 goto :BAD
+buildvm -m libdef -o lj_libdef.h %ALL_LIB%
+@if errorlevel 1 goto :BAD
+buildvm -m recdef -o lj_recdef.h %ALL_LIB%
+@if errorlevel 1 goto :BAD
+buildvm -m vmdef -o jit\vmdef.lua %ALL_LIB%
+@if errorlevel 1 goto :BAD
+buildvm -m folddef -o lj_folddef.h lj_opt_fold.c
+@if errorlevel 1 goto :BAD
+
+@if "%1" neq "debug" goto :NODEBUG
+@shift
+@set BUILDTYPE=debug
+@set LJCOMPILE=%LJCOMPILE% /Zi %DEBUGCFLAGS%
+@set LJLINK=%LJLINK% /opt:ref /opt:icf /incremental:no
+:NODEBUG
+@set LJLINK=%LJLINK% /%BUILDTYPE%
+@if "%1"=="amalg" goto :AMALGDLL
+@if "%1"=="static" goto :STATIC
+%LJCOMPILE% /MD /DLUA_BUILD_AS_DLL lj_*.c lib_*.c
+@if errorlevel 1 goto :BAD
+%LJLINK% /DLL /out:%LJDLLNAME% lj_*.obj lib_*.obj
+@if errorlevel 1 goto :BAD
+@goto :MTDLL
+:STATIC
+%LJCOMPILE% lj_*.c lib_*.c
+@if errorlevel 1 goto :BAD
+%LJLIB% /OUT:%LJLIBNAME% lj_*.obj lib_*.obj
+@if errorlevel 1 goto :BAD
+@goto :MTDLL
+:AMALGDLL
+%LJCOMPILE% /MD /DLUA_BUILD_AS_DLL ljamalg.c
+@if errorlevel 1 goto :BAD
+%LJLINK% /DLL /out:%LJDLLNAME% ljamalg.obj lj_vm.obj
+@if errorlevel 1 goto :BAD
+:MTDLL
+if exist %LJDLLNAME%.manifest^
+  %LJMT% -manifest %LJDLLNAME%.manifest -outputresource:%LJDLLNAME%;2
+
+%LJCOMPILE% luajit.c
+@if errorlevel 1 goto :BAD
+%LJLINK% /out:luajit.exe luajit.obj %LJLIBNAME%
+@if errorlevel 1 goto :BAD
+if exist luajit.exe.manifest^
+  %LJMT% -manifest luajit.exe.manifest -outputresource:luajit.exe
+
+@del *.obj *.manifest minilua.exe buildvm.exe
+@del host\buildvm_arch.h
+@del lj_bcdef.h lj_ffdef.h lj_libdef.h lj_recdef.h lj_folddef.h
+@echo.
+@echo === Successfully built LuaJIT for Windows/%LJARCH% ===
+
+@goto :END
+:BAD
+@echo.
+@echo *******************************************************
+@echo *** Build FAILED -- Please check the error messages ***
+@echo *******************************************************
+@goto :END
+:FAIL
+@echo You must open a "Visual Studio Command Prompt" to run this script
+:END